# -*- coding: utf-8 -*-
"""
    sphinx.builders.epub
    ~~~~~~~~~~~~~~~~~~~~

    Build epub files.
    Originally derived from qthelp.py.

    :copyright: Copyright 2007-2010 by the Sphinx team, see AUTHORS.
    :license: BSD, see LICENSE for details.
"""

import os
import re
import codecs
import time
import zipfile
<<<<<<< HEAD
from os import path
=======
import re
import time
>>>>>>> caca655a

from docutils import nodes

from sphinx import addnodes
from sphinx.builders.html import StandaloneHTMLBuilder
from sphinx.util.osutil import EEXIST
from sphinx.util.smartypants import sphinx_smarty_pants as ssp


# (Fragment) templates from which the metainfo files content.opf, toc.ncx,
# mimetype, and META-INF/container.xml are created.
# This template section also defines strings that are embedded in the html
# output but that may be customized by (re-)setting module attributes,
# e.g. from conf.py.

_mimetype_template = 'application/epub+zip' # no EOL!

_container_template = u'''\
<?xml version="1.0" encoding="UTF-8"?>
<container version="1.0"
      xmlns="urn:oasis:names:tc:opendocument:xmlns:container">
  <rootfiles>
    <rootfile full-path="content.opf"
        media-type="application/oebps-package+xml"/>
  </rootfiles>
</container>
'''

_toc_template = u'''\
<?xml version="1.0"?>
<ncx version="2005-1" xmlns="http://www.daisy.org/z3986/2005/ncx/">
  <head>
    <meta name="dtb:uid" content="%(uid)s"/>
    <meta name="dtb:depth" content="%(level)d"/>
    <meta name="dtb:totalPageCount" content="0"/>
    <meta name="dtb:maxPageNumber" content="0"/>
  </head>
  <docTitle>
    <text>%(title)s</text>
  </docTitle>
  <navMap>
%(navpoints)s
  </navMap>
</ncx>
'''

_navpoint_template = u'''\
%(indent)s  <navPoint id="%(navpoint)s" playOrder="%(playorder)d">
%(indent)s    <navLabel>
%(indent)s      <text>%(text)s</text>
%(indent)s    </navLabel>
%(indent)s    <content src="%(refuri)s" />
%(indent)s  </navPoint>'''

_navpoint_indent = '  '
_navPoint_template = 'navPoint%d'

_content_template = u'''\
<?xml version="1.0" encoding="UTF-8"?>
<package xmlns="http://www.idpf.org/2007/opf" version="2.0"
      unique-identifier="%(uid)s">
  <metadata xmlns:opf="http://www.idpf.org/2007/opf"
        xmlns:dc="http://purl.org/dc/elements/1.1/">
    <dc:language>%(lang)s</dc:language>
    <dc:title>%(title)s</dc:title>
    <dc:creator opf:role="aut">%(author)s</dc:creator>
    <dc:publisher>%(publisher)s</dc:publisher>
    <dc:rights>%(copyright)s</dc:rights>
    <dc:identifier id="%(uid)s" opf:scheme="%(scheme)s">%(id)s</dc:identifier>
    <dc:date>%(date)s</dc:date>
  </metadata>
  <manifest>
    <item id="ncx" href="toc.ncx" media-type="application/x-dtbncx+xml" />
%(files)s
  </manifest>
  <spine toc="ncx">
%(spine)s
  </spine>
</package>
'''

_cover_template = u'''\
    <meta name="cover" content="%(cover)s"/>
'''

_coverpage_name = u'epub-cover.html'

_file_template = u'''\
    <item id="%(id)s"
          href="%(href)s"
          media-type="%(media_type)s" />'''

_spine_template = u'''\
    <itemref idref="%(idref)s" />'''

_toctree_template = u'toctree-l%d'

_link_target_template = u' [%(uri)s]'

_css_link_target_class = u'link-target'

_media_types = {
    '.html': 'application/xhtml+xml',
    '.css': 'text/css',
    '.png': 'image/png',
    '.gif': 'image/gif',
    '.svg': 'image/svg+xml',
    '.jpg': 'image/jpeg',
    '.jpeg': 'image/jpeg',
    '.otf': 'application/x-font-otf',
    '.ttf': 'application/x-font-ttf',
}

# Regular expression to match colons only in local fragment identifiers.
# If the URI contains a colon before the #,
# it is an external link that should not change.
_refuri_re = re.compile("([^#:]*#)(.*)")


# The epub publisher

class EpubBuilder(StandaloneHTMLBuilder):
    """
    Builder that outputs epub files.

    It creates the metainfo files container.opf, toc.ncx, mimetype, and
    META-INF/container.xml.  Afterwards, all necessary files are zipped to an
    epub file.
    """
    name = 'epub'

    # don't copy the reST source
    copysource = False
    supported_image_types = ['image/svg+xml', 'image/png', 'image/gif',
                             'image/jpeg']

    # don't add links
    add_permalinks = False
    # don't add sidebar etc.
    embedded = True

    def init(self):
        StandaloneHTMLBuilder.init(self)
        # the output files for epub must be .html only
        self.out_suffix = '.html'
        self.playorder = 0

    def get_theme_config(self):
        return self.config.epub_theme, {}

    # generic support functions
    def make_id(self, name):
        """Replace all characters not allowed for (X)HTML ids."""
        return name.replace('/', '_').replace(' ', '')

    def esc(self, name):
        """Replace all characters not allowed in text an attribute values."""
        # Like cgi.escape, but also replace apostrophe
        name = name.replace('&', '&amp;')
        name = name.replace('<', '&lt;')
        name = name.replace('>', '&gt;')
        name = name.replace('"', '&quot;')
        name = name.replace('\'', '&apos;')
        return name

    def get_refnodes(self, doctree, result):
        """Collect section titles, their depth in the toc and the refuri."""
        # XXX: is there a better way than checking the attribute
        # toctree-l[1-8] on the parent node?
        if isinstance(doctree, nodes.reference) and doctree.has_key('refuri'):
            refuri = doctree['refuri']
            if refuri.startswith('http://') or refuri.startswith('https://') \
                or refuri.startswith('irc:') or refuri.startswith('mailto:'):
                return result
            classes = doctree.parent.attributes['classes']
            for level in range(8, 0, -1): # or range(1, 8)?
                if (_toctree_template % level) in classes:
                    result.append({
                        'level': level,
                        'refuri': self.esc(refuri),
                        'text': ssp(self.esc(doctree.astext()))
                    })
                    break
        else:
            for elem in doctree.children:
                result = self.get_refnodes(elem, result)
        return result

    def get_toc(self):
        """Get the total table of contents, containg the master_doc
        and pre and post files not managed by sphinx.
        """
        doctree = self.env.get_and_resolve_doctree(self.config.master_doc,
            self, prune_toctrees=False)
        self.refnodes = self.get_refnodes(doctree, [])
        master_dir = os.path.dirname(self.config.master_doc)
        if master_dir:
            master_dir += '/' # XXX or os.sep?
            for item in self.refnodes:
                item['refuri'] = master_dir + item['refuri']
        self.refnodes.insert(0, {
            'level': 1,
            'refuri': self.esc(self.config.master_doc + '.html'),
            'text': ssp(self.esc(
                    self.env.titles[self.config.master_doc].astext()))
        })
        for file, text in reversed(self.config.epub_pre_files):
            self.refnodes.insert(0, {
                'level': 1,
                'refuri': self.esc(file),
                'text': ssp(self.esc(text))
            })
        for file, text in self.config.epub_post_files:
            self.refnodes.append({
                'level': 1,
                'refuri': self.esc(file),
                'text': ssp(self.esc(text))
            })

    def fix_fragment(self, prefix, fragment):
<<<<<<< HEAD
        """Return a href/id attribute with colons replaced by hyphens."""
=======
        """Return a href/id attribute with colons replaced by hyphens.
        """
>>>>>>> caca655a
        return prefix + fragment.replace(':', '-')

    def fix_ids(self, tree):
        """Replace colons with hyphens in href and id attributes.

        Some readers crash because they interpret the part as a
        transport protocol specification.
        """
        for node in tree.traverse(nodes.reference):
            if 'refuri' in node:
                m = _refuri_re.match(node['refuri'])
                if m:
                    node['refuri'] = self.fix_fragment(m.group(1), m.group(2))
            if 'refid' in node:
                node['refid'] = self.fix_fragment('', node['refid'])
        for node in tree.traverse(addnodes.desc_signature):
            ids = node.attributes['ids']
            newids = []
            for id in ids:
                newids.append(self.fix_fragment('', id))
            node.attributes['ids'] = newids

    def add_visible_links(self, tree):
        """Append visible link targets after external links."""
        for node in tree.traverse(nodes.reference):
            uri = node.get('refuri', '')
            if (uri.startswith('http:') or uri.startswith('https:') or
                    uri.startswith('ftp:')) and uri not in node.astext():
                uri = _link_target_template % {'uri': uri}
                if uri:
                    idx = node.parent.index(node) + 1
                    link = nodes.inline(uri, uri)
                    link['classes'].append(_css_link_target_class)
                    node.parent.insert(idx, link)

    def write_doc(self, docname, doctree):
        """Write one document file.

        This method is overwritten in order to fix fragment identifiers
        and to add visible external links.
        """
        self.fix_ids(doctree)
        self.add_visible_links(doctree)
        return StandaloneHTMLBuilder.write_doc(self, docname, doctree)

    def fix_genindex(self, tree):
        """Fix href attributes for genindex pages."""
        # XXX: modifies tree inline
        # Logic modeled from themes/basic/genindex.html
        for key, columns in tree:
            for entryname, (links, subitems) in columns:
                for (i, link) in enumerate(links):
                    m = _refuri_re.match(link)
                    if m:
                        links[i] = self.fix_fragment(m.group(1), m.group(2))
                for subentryname, subentrylinks in subitems:
                    for (i, link) in enumerate(subentrylinks):
                        m = _refuri_re.match(link)
                        if m:
                            subentrylinks[i] = \
                                self.fix_fragment(m.group(1), m.group(2))

    def handle_page(self, pagename, addctx, templatename='page.html',
                    outfilename=None, event_arg=None):
        """Create a rendered page.

        This method is overwritten for genindex pages in order to fix href link
        attributes.
        """
        if pagename.startswith('genindex'):
            self.fix_genindex(addctx['genindexentries'])
        StandaloneHTMLBuilder.handle_page(self, pagename, addctx, templatename,
            outfilename, event_arg)


    # Finish by building the epub file
    def handle_finish(self):
        """Create the metainfo files and finally the epub."""
        self.get_toc()
        self.build_mimetype(self.outdir, 'mimetype')
        self.build_container(self.outdir, 'META-INF/container.xml')
        self.build_content(self.outdir, 'content.opf')
        self.build_toc(self.outdir, 'toc.ncx')
        self.build_epub(self.outdir, self.config.epub_basename + '.epub')

    def build_mimetype(self, outdir, outname):
        """Write the metainfo file mimetype."""
        self.info('writing %s file...' % outname)
        f = codecs.open(path.join(outdir, outname), 'w', 'utf-8')
        try:
            f.write(_mimetype_template)
        finally:
            f.close()

    def build_container(self, outdir, outname):
        """Write the metainfo file META-INF/cointainer.xml."""
        self.info('writing %s file...' % outname)
        fn = path.join(outdir, outname)
        try:
            os.mkdir(path.dirname(fn))
        except OSError, err:
            if err.errno != EEXIST:
                raise
        f = codecs.open(path.join(outdir, outname), 'w', 'utf-8')
        try:
            f.write(_container_template)
        finally:
            f.close()

    def content_metadata(self, files, spine):
        """Create a dictionary with all metadata for the content.opf
        file properly escaped.
        """
        metadata = {}
        metadata['title'] = self.esc(self.config.epub_title)
        metadata['author'] = self.esc(self.config.epub_author)
        metadata['uid'] = self.esc(self.config.epub_uid)
        metadata['lang'] = self.esc(self.config.epub_language)
        metadata['publisher'] = self.esc(self.config.epub_publisher)
        metadata['copyright'] = self.esc(self.config.epub_copyright)
        metadata['scheme'] = self.esc(self.config.epub_scheme)
        metadata['id'] = self.esc(self.config.epub_identifier)
        metadata['date'] = self.esc(time.strftime('%Y-%m-%d'))
        metadata['files'] = files
        metadata['spine'] = spine
        return metadata

    def build_content(self, outdir, outname):
        """Write the metainfo file content.opf It contains bibliographic data,
        a file list and the spine (the reading order).
        """
        self.info('writing %s file...' % outname)

        # files
        if not outdir.endswith(os.sep):
            outdir += os.sep
        olen = len(outdir)
        projectfiles = []
        self.files = []
        self.ignored_files = ['.buildinfo',
            'mimetype', 'content.opf', 'toc.ncx', 'META-INF/container.xml',
            self.config.epub_basename + '.epub'] + \
            self.config.epub_exclude_files
        for root, dirs, files in os.walk(outdir):
            for fn in files:
                filename = path.join(root, fn)[olen:]
                if filename in self.ignored_files:
                    continue
                ext = path.splitext(filename)[-1]
                if ext not in _media_types:
                    self.warn('unknown mimetype for %s, ignoring' % filename)
                    continue
                projectfiles.append(_file_template % {
                    'href': self.esc(filename),
                    'id': self.esc(self.make_id(filename)),
                    'media_type': self.esc(_media_types[ext])
                })
                self.files.append(filename)

        # spine
        spine = []
        for item in self.refnodes:
            if '#' in item['refuri']:
                continue
            if item['refuri'] in self.ignored_files:
                continue
            spine.append(_spine_template % {
                'idref': self.esc(self.make_id(item['refuri']))
            })

        # add the optional cover
        content_tmpl = _content_template
        if self.config.epub_cover:
            image, tmpl = self.config.epub_cover
            mpos = content_tmpl.rfind('</metadata>')
            cpos = content_tmpl.rfind('\n', 0 , mpos) + 1
            content_tmpl = content_tmpl[:cpos] + \
                _cover_template % {'cover': self.esc(self.make_id(image))} + \
                content_tmpl[cpos:]
            if tmpl:
                spine.insert(0, _spine_template % {
                    'idref': self.esc(self.make_id(_coverpage_name))})
                if _coverpage_name not in self.files:
                    ext = path.splitext(_coverpage_name)[-1]
                    self.files.append(_coverpage_name)
                    projectfiles.append(_file_template % {
                        'href': self.esc(_coverpage_name),
                        'id': self.esc(self.make_id(_coverpage_name)),
                        'media_type': self.esc(_media_types[ext])
                    })
                ctx = {'image': self.esc(image), 'title': self.config.project}
                self.handle_page(
                        os.path.splitext(_coverpage_name)[0], ctx, tmpl)

        projectfiles = '\n'.join(projectfiles)
        spine = '\n'.join(spine)

        # write the project file
        f = codecs.open(path.join(outdir, outname), 'w', 'utf-8')
        try:
            f.write(content_tmpl % \
                self.content_metadata(projectfiles, spine))
        finally:
            f.close()

    def new_navpoint(self, node, level, incr=True):
        """Create a new entry in the toc from the node at given level."""
        # XXX Modifies the node
        if incr:
            self.playorder += 1
        node['indent'] = _navpoint_indent * level
        node['navpoint'] = self.esc(_navPoint_template % self.playorder)
        node['playorder'] = self.playorder
        return _navpoint_template % node

    def insert_subnav(self, node, subnav):
        """Insert nested navpoints for given node.

        The node and subnav are already rendered to text.
        """
        nlist = node.rsplit('\n', 1)
        nlist.insert(-1, subnav)
        return '\n'.join(nlist)

    def build_navpoints(self, nodes):
        """Create the toc navigation structure.

        Subelements of a node are nested inside the navpoint.  For nested nodes
        the parent node is reinserted in the subnav.
        """
        navstack = []
        navlist = []
        level = 1
        lastnode = None
        for node in nodes:
            if not node['text']:
                continue
            file = node['refuri'].split('#')[0]
            if file in self.ignored_files:
                continue
            if node['level'] > self.config.epub_tocdepth:
                continue
            if node['level'] == level:
                navlist.append(self.new_navpoint(node, level))
            elif node['level'] == level + 1:
                navstack.append(navlist)
                navlist = []
                level += 1
                if lastnode and self.config.epub_tocdup:
                    # Insert starting point in subtoc with same playOrder
                    navlist.append(self.new_navpoint(lastnode, level, False))
                navlist.append(self.new_navpoint(node, level))
            else:
                while node['level'] < level:
                    subnav = '\n'.join(navlist)
                    navlist = navstack.pop()
                    navlist[-1] = self.insert_subnav(navlist[-1], subnav)
                    level -= 1
                navlist.append(self.new_navpoint(node, level))
            lastnode = node
        while level != 1:
            subnav = '\n'.join(navlist)
            navlist = navstack.pop()
            navlist[-1] = self.insert_subnav(navlist[-1], subnav)
            level -= 1
        return '\n'.join(navlist)

    def toc_metadata(self, level, navpoints):
        """Create a dictionary with all metadata for the toc.ncx file
        properly escaped.
        """
        metadata = {}
        metadata['uid'] = self.config.epub_uid
        metadata['title'] = self.config.epub_title
        metadata['level'] = level
        metadata['navpoints'] = navpoints
        return metadata

    def build_toc(self, outdir, outname):
        """Write the metainfo file toc.ncx."""
        self.info('writing %s file...' % outname)

        navpoints = self.build_navpoints(self.refnodes)
        level = max(item['level'] for item in self.refnodes)
        level = min(level, self.config.epub_tocdepth)
        f = codecs.open(path.join(outdir, outname), 'w', 'utf-8')
        try:
            f.write(_toc_template % self.toc_metadata(level, navpoints))
        finally:
            f.close()

    def build_epub(self, outdir, outname):
        """Write the epub file.

        It is a zip file with the mimetype file stored uncompressed as the first
        entry.
        """
        self.info('writing %s file...' % outname)
        projectfiles = ['META-INF/container.xml', 'content.opf', 'toc.ncx'] \
            + self.files
        epub = zipfile.ZipFile(path.join(outdir, outname), 'w', \
            zipfile.ZIP_DEFLATED)
        epub.write(path.join(outdir, 'mimetype'), 'mimetype', \
            zipfile.ZIP_STORED)
        for file in projectfiles:
            if isinstance(file, unicode):
                file = file.encode('utf-8')
            epub.write(path.join(outdir, file), file, zipfile.ZIP_DEFLATED)
        epub.close()<|MERGE_RESOLUTION|>--- conflicted
+++ resolved
@@ -12,15 +12,10 @@
 
 import os
 import re
+import time
 import codecs
-import time
 import zipfile
-<<<<<<< HEAD
 from os import path
-=======
-import re
-import time
->>>>>>> caca655a
 
 from docutils import nodes
 
@@ -241,12 +236,7 @@
             })
 
     def fix_fragment(self, prefix, fragment):
-<<<<<<< HEAD
         """Return a href/id attribute with colons replaced by hyphens."""
-=======
-        """Return a href/id attribute with colons replaced by hyphens.
-        """
->>>>>>> caca655a
         return prefix + fragment.replace(':', '-')
 
     def fix_ids(self, tree):
