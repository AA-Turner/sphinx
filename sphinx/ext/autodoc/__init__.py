"""
    sphinx.ext.autodoc
    ~~~~~~~~~~~~~~~~~~

    Automatically insert docstrings for functions, classes or whole modules into
    the doctree, thus avoiding duplication between docstrings and documentation
    for those who like elaborate docstrings.

    :copyright: Copyright 2007-2020 by the Sphinx team, see AUTHORS.
    :license: BSD, see LICENSE for details.
"""

import importlib
import re
import warnings
from inspect import Parameter, Signature
from types import ModuleType
<<<<<<< HEAD
from typing import Any, Callable, Dict, Iterator, List, Sequence, Set, Tuple, Type, Union
from typing import TYPE_CHECKING
=======
from typing import (
    Any, Callable, Dict, Iterator, List, Optional, Sequence, Set, Tuple, Type, Union
)
>>>>>>> 9b45b00b

from docutils.statemachine import StringList

import sphinx
from sphinx.application import Sphinx
from sphinx.config import Config, ENUM
from sphinx.deprecation import RemovedInSphinx50Warning
from sphinx.environment import BuildEnvironment
from sphinx.ext.autodoc.importer import import_object, get_module_members, get_object_members
from sphinx.ext.autodoc.mock import mock
from sphinx.locale import _, __
from sphinx.pycode import ModuleAnalyzer, PycodeError
from sphinx.util import inspect
from sphinx.util import logging
from sphinx.util import split_full_qualified_name
from sphinx.util.docstrings import extract_metadata, prepare_docstring
from sphinx.util.inspect import getdoc, object_description, safe_getattr, stringify_signature
from sphinx.util.typing import stringify as stringify_typehint

if TYPE_CHECKING:
    from sphinx.ext.autodoc.directive import DocumenterBridge


logger = logging.getLogger(__name__)


# This type isn't exposed directly in any modules, but can be found
# here in most Python versions
MethodDescriptorType = type(type.__subclasses__)


#: extended signature RE: with explicit module name separated by ::
py_ext_sig_re = re.compile(
    r'''^ ([\w.]+::)?            # explicit module name
          ([\w.]+\.)?            # module and/or class name(s)
          (\w+)  \s*             # thing name
          (?: \((.*)\)           # optional: arguments
           (?:\s* -> \s* (.*))?  #           return annotation
          )? $                   # and nothing more
          ''', re.VERBOSE)


def identity(x: Any) -> Any:
    return x


ALL = object()
UNINITIALIZED_ATTR = object()
INSTANCEATTR = object()
SLOTSATTR = object()


def members_option(arg: Any) -> Union[object, List[str]]:
    """Used to convert the :members: option to auto directives."""
    if arg is None or arg is True:
        return ALL
    return [x.strip() for x in arg.split(',') if x.strip()]


def members_set_option(arg: Any) -> Union[object, Set[str]]:
    """Used to convert the :members: option to auto directives."""
    if arg is None:
        return ALL
    return {x.strip() for x in arg.split(',') if x.strip()}


def inherited_members_option(arg: Any) -> Union[object, Set[str]]:
    """Used to convert the :members: option to auto directives."""
    if arg is None:
        return 'object'
    else:
        return arg


def member_order_option(arg: Any) -> Optional[str]:
    """Used to convert the :members: option to auto directives."""
    if arg is None:
        return None
    elif arg in ('alphabetical', 'bysource', 'groupwise'):
        return arg
    else:
        raise ValueError(__('invalid value for member-order option: %s') % arg)


SUPPRESS = object()


def annotation_option(arg: Any) -> Any:
    if arg is None:
        # suppress showing the representation of the object
        return SUPPRESS
    else:
        return arg


def bool_option(arg: Any) -> bool:
    """Used to convert flag options to auto directives.  (Instead of
    directives.flag(), which returns None).
    """
    return True


def merge_special_members_option(options: Dict) -> None:
    """Merge :special-members: option to :members: option."""
    if 'special-members' in options and options['special-members'] is not ALL:
        if options.get('members') is ALL:
            pass
        elif options.get('members'):
            for member in options['special-members']:
                if member not in options['members']:
                    options['members'].append(member)
        else:
            options['members'] = options['special-members']


# Some useful event listener factories for autodoc-process-docstring.

def cut_lines(pre: int, post: int = 0, what: str = None) -> Callable:
    """Return a listener that removes the first *pre* and last *post*
    lines of every docstring.  If *what* is a sequence of strings,
    only docstrings of a type in *what* will be processed.

    Use like this (e.g. in the ``setup()`` function of :file:`conf.py`)::

       from sphinx.ext.autodoc import cut_lines
       app.connect('autodoc-process-docstring', cut_lines(4, what=['module']))

    This can (and should) be used in place of :confval:`automodule_skip_lines`.
    """
    def process(app: Sphinx, what_: str, name: str, obj: Any, options: Any, lines: List[str]
                ) -> None:
        if what and what_ not in what:
            return
        del lines[:pre]
        if post:
            # remove one trailing blank line.
            if lines and not lines[-1]:
                lines.pop(-1)
            del lines[-post:]
        # make sure there is a blank line at the end
        if lines and lines[-1]:
            lines.append('')
    return process


def between(marker: str, what: Sequence[str] = None, keepempty: bool = False,
            exclude: bool = False) -> Callable:
    """Return a listener that either keeps, or if *exclude* is True excludes,
    lines between lines that match the *marker* regular expression.  If no line
    matches, the resulting docstring would be empty, so no change will be made
    unless *keepempty* is true.

    If *what* is a sequence of strings, only docstrings of a type in *what* will
    be processed.
    """
    marker_re = re.compile(marker)

    def process(app: Sphinx, what_: str, name: str, obj: Any, options: Any, lines: List[str]
                ) -> None:
        if what and what_ not in what:
            return
        deleted = 0
        delete = not exclude
        orig_lines = lines[:]
        for i, line in enumerate(orig_lines):
            if delete:
                lines.pop(i - deleted)
                deleted += 1
            if marker_re.match(line):
                delete = not delete
                if delete:
                    lines.pop(i - deleted)
                    deleted += 1
        if not lines and not keepempty:
            lines[:] = orig_lines
        # make sure there is a blank line at the end
        if lines and lines[-1]:
            lines.append('')
    return process


# This class is used only in ``sphinx.ext.autodoc.directive``,
# But we define this class here to keep compatibility (see #4538)
class Options(dict):
    """A dict/attribute hybrid that returns None on nonexisting keys."""
    def __getattr__(self, name: str) -> Any:
        try:
            return self[name.replace('_', '-')]
        except KeyError:
            return None


class Documenter:
    """
    A Documenter knows how to autodocument a single object type.  When
    registered with the AutoDirective, it will be used to document objects
    of that type when needed by autodoc.

    Its *objtype* attribute selects what auto directive it is assigned to
    (the directive name is 'auto' + objtype), and what directive it generates
    by default, though that can be overridden by an attribute called
    *directivetype*.

    A Documenter has an *option_spec* that works like a docutils directive's;
    in fact, it will be used to parse an auto directive's options that matches
    the documenter.
    """
    #: name by which the directive is called (auto...) and the default
    #: generated directive name
    objtype = 'object'
    #: indentation by which to indent the directive content
    content_indent = '   '
    #: priority if multiple documenters return True from can_document_member
    priority = 0
    #: order if autodoc_member_order is set to 'groupwise'
    member_order = 0
    #: true if the generated content may contain titles
    titles_allowed = False

    option_spec = {'noindex': bool_option}  # type: Dict[str, Callable]

    def get_attr(self, obj: Any, name: str, *defargs: Any) -> Any:
        """getattr() override for types such as Zope interfaces."""
        return autodoc_attrgetter(self.env.app, obj, name, *defargs)

    @classmethod
    def can_document_member(cls, member: Any, membername: str, isattr: bool, parent: Any
                            ) -> bool:
        """Called to see if a member can be documented by this documenter."""
        raise NotImplementedError('must be implemented in subclasses')

    def __init__(self, directive: "DocumenterBridge", name: str, indent: str = '') -> None:
        self.directive = directive
        self.env = directive.env    # type: BuildEnvironment
        self.options = directive.genopt
        self.name = name
        self.indent = indent
        # the module and object path within the module, and the fully
        # qualified name (all set after resolve_name succeeds)
        self.modname = None         # type: str
        self.module = None          # type: ModuleType
        self.objpath = None         # type: List[str]
        self.fullname = None        # type: str
        # extra signature items (arguments and return annotation,
        # also set after resolve_name succeeds)
        self.args = None            # type: str
        self.retann = None          # type: str
        # the object to document (set after import_object succeeds)
        self.object = None          # type: Any
        self.object_name = None     # type: str
        # the parent/owner of the object to document
        self.parent = None          # type: Any
        # the module analyzer to get at attribute docs, or None
        self.analyzer = None        # type: ModuleAnalyzer

    @property
    def documenters(self) -> Dict[str, Type["Documenter"]]:
        """Returns registered Documenter classes"""
        return self.env.app.registry.documenters

    def add_line(self, line: str, source: str, *lineno: int) -> None:
        """Append one line of generated reST to the output."""
        if line.strip():  # not a blank line
            self.directive.result.append(self.indent + line, source, *lineno)
        else:
            self.directive.result.append('', source, *lineno)

    def resolve_name(self, modname: str, parents: Any, path: str, base: Any
                     ) -> Tuple[str, List[str]]:
        """Resolve the module and name of the object to document given by the
        arguments and the current module/class.

        Must return a pair of the module name and a chain of attributes; for
        example, it would return ``('zipfile', ['ZipFile', 'open'])`` for the
        ``zipfile.ZipFile.open`` method.
        """
        raise NotImplementedError('must be implemented in subclasses')

    def parse_name(self) -> bool:
        """Determine what module to import and what attribute to document.

        Returns True and sets *self.modname*, *self.objpath*, *self.fullname*,
        *self.args* and *self.retann* if parsing and resolving was successful.
        """
        # first, parse the definition -- auto directives for classes and
        # functions can contain a signature which is then used instead of
        # an autogenerated one
        try:
            explicit_modname, path, base, args, retann = \
                py_ext_sig_re.match(self.name).groups()
        except AttributeError:
            logger.warning(__('invalid signature for auto%s (%r)') % (self.objtype, self.name),
                           type='autodoc')
            return False

        # support explicit module and class name separation via ::
        if explicit_modname is not None:
            modname = explicit_modname[:-2]
            parents = path.rstrip('.').split('.') if path else []
        else:
            modname = None
            parents = []

        with mock(self.env.config.autodoc_mock_imports):
            self.modname, self.objpath = self.resolve_name(modname, parents, path, base)

        if not self.modname:
            return False

        self.args = args
        self.retann = retann
        self.fullname = (self.modname or '') + \
                        ('.' + '.'.join(self.objpath) if self.objpath else '')
        return True

    def import_object(self) -> bool:
        """Import the object given by *self.modname* and *self.objpath* and set
        it as *self.object*.

        Returns True if successful, False if an error occurred.
        """
        with mock(self.env.config.autodoc_mock_imports):
            try:
                ret = import_object(self.modname, self.objpath, self.objtype,
                                    attrgetter=self.get_attr,
                                    warningiserror=self.env.config.autodoc_warningiserror)
                self.module, self.parent, self.object_name, self.object = ret
                return True
            except ImportError as exc:
                logger.warning(exc.args[0], type='autodoc', subtype='import_object')
                self.env.note_reread()
                return False

    def get_real_modname(self) -> str:
        """Get the real module name of an object to document.

        It can differ from the name of the module through which the object was
        imported.
        """
        return self.get_attr(self.object, '__module__', None) or self.modname

    def check_module(self) -> bool:
        """Check if *self.object* is really defined in the module given by
        *self.modname*.
        """
        if self.options.imported_members:
            return True

        subject = inspect.unpartial(self.object)
        modname = self.get_attr(subject, '__module__', None)
        if modname and modname != self.modname:
            return False
        return True

    def format_args(self, **kwargs: Any) -> str:
        """Format the argument signature of *self.object*.

        Should return None if the object does not have a signature.
        """
        return None

    def format_name(self) -> str:
        """Format the name of *self.object*.

        This normally should be something that can be parsed by the generated
        directive, but doesn't need to be (Sphinx will display it unparsed
        then).
        """
        # normally the name doesn't contain the module (except for module
        # directives of course)
        return '.'.join(self.objpath) or self.modname

    def _call_format_args(self, **kwargs: Any) -> str:
        if kwargs:
            try:
                return self.format_args(**kwargs)
            except TypeError:
                # avoid chaining exceptions, by putting nothing here
                pass

        # retry without arguments for old documenters
        return self.format_args()

    def format_signature(self, **kwargs: Any) -> str:
        """Format the signature (arguments and return annotation) of the object.

        Let the user process it via the ``autodoc-process-signature`` event.
        """
        if self.args is not None:
            # signature given explicitly
            args = "(%s)" % self.args
            retann = self.retann
        else:
            # try to introspect the signature
            try:
                retann = None
                args = self._call_format_args(**kwargs)
                if args:
                    matched = re.match(r'^(\(.*\))\s+->\s+(.*)$', args)
                    if matched:
                        args = matched.group(1)
                        retann = matched.group(2)
            except Exception:
                logger.warning(__('error while formatting arguments for %s:') %
                               self.fullname, type='autodoc', exc_info=True)
                args = None

        result = self.env.events.emit_firstresult('autodoc-process-signature',
                                                  self.objtype, self.fullname,
                                                  self.object, self.options, args, retann)
        if result:
            args, retann = result

        if args is not None:
            return args + ((' -> %s' % retann) if retann else '')
        else:
            return ''

    def add_directive_header(self, sig: str) -> None:
        """Add the directive header and options to the generated content."""
        domain = getattr(self, 'domain', 'py')
        directive = getattr(self, 'directivetype', self.objtype)
        name = self.format_name()
        sourcename = self.get_sourcename()

        # one signature per line, indented by column
        prefix = '.. %s:%s:: ' % (domain, directive)
        for i, sig_line in enumerate(sig.split("\n")):
            self.add_line('%s%s%s' % (prefix, name, sig_line),
                          sourcename)
            if i == 0:
                prefix = " " * len(prefix)

        if self.options.noindex:
            self.add_line('   :noindex:', sourcename)
        if self.objpath:
            # Be explicit about the module, this is necessary since .. class::
            # etc. don't support a prepended module name
            self.add_line('   :module: %s' % self.modname, sourcename)

    def get_doc(self, ignore: int = None) -> List[List[str]]:
        """Decode and return lines of the docstring(s) for the object."""
        if ignore is not None:
            warnings.warn("The 'ignore' argument to autodoc.%s.get_doc() is deprecated."
                          % self.__class__.__name__,
                          RemovedInSphinx50Warning, stacklevel=2)
        docstring = getdoc(self.object, self.get_attr,
                           self.env.config.autodoc_inherit_docstrings,
                           self.parent, self.object_name)
        if docstring:
            tab_width = self.directive.state.document.settings.tab_width
            return [prepare_docstring(docstring, ignore, tab_width)]
        return []

    def process_doc(self, docstrings: List[List[str]]) -> Iterator[str]:
        """Let the user process the docstrings before adding them."""
        for docstringlines in docstrings:
            if self.env.app:
                # let extensions preprocess docstrings
                self.env.app.emit('autodoc-process-docstring',
                                  self.objtype, self.fullname, self.object,
                                  self.options, docstringlines)
            yield from docstringlines

    def get_sourcename(self) -> str:
        if self.analyzer:
            return '%s:docstring of %s' % (self.analyzer.srcname, self.fullname)
        return 'docstring of %s' % self.fullname

    def add_content(self, more_content: Any, no_docstring: bool = False) -> None:
        """Add content from docstrings, attribute documentation and user."""
        # set sourcename and add content from attribute documentation
        sourcename = self.get_sourcename()
        if self.analyzer:
            attr_docs = self.analyzer.find_attr_docs()
            if self.objpath:
                key = ('.'.join(self.objpath[:-1]), self.objpath[-1])
                if key in attr_docs:
                    no_docstring = True
                    # make a copy of docstring for attributes to avoid cache
                    # the change of autodoc-process-docstring event.
                    docstrings = [list(attr_docs[key])]

                    for i, line in enumerate(self.process_doc(docstrings)):
                        self.add_line(line, sourcename, i)

        # add content from docstrings
        if not no_docstring:
            docstrings = self.get_doc()
            if not docstrings:
                # append at least a dummy docstring, so that the event
                # autodoc-process-docstring is fired and can add some
                # content if desired
                docstrings.append([])
            for i, line in enumerate(self.process_doc(docstrings)):
                self.add_line(line, sourcename, i)

        # add additional content (e.g. from document), if present
        if more_content:
            for line, src in zip(more_content.data, more_content.items):
                self.add_line(line, src[0], src[1])

    def get_object_members(self, want_all: bool) -> Tuple[bool, List[Tuple[str, Any]]]:
        """Return `(members_check_module, members)` where `members` is a
        list of `(membername, member)` pairs of the members of *self.object*.

        If *want_all* is True, return all members.  Else, only return those
        members given by *self.options.members* (which may also be none).
        """
        members = get_object_members(self.object, self.objpath, self.get_attr, self.analyzer)
        if not want_all:
            if not self.options.members:
                return False, []
            # specific members given
            selected = []
            for name in self.options.members:
                if name in members:
                    selected.append((name, members[name].value))
                else:
                    logger.warning(__('missing attribute %s in object %s') %
                                   (name, self.fullname), type='autodoc')
            return False, selected
        elif self.options.inherited_members:
            return False, [(m.name, m.value) for m in members.values()]
        else:
            return False, [(m.name, m.value) for m in members.values()
                           if m.directly_defined]

    def filter_members(self, members: List[Tuple[str, Any]], want_all: bool
                       ) -> List[Tuple[str, Any, bool]]:
        """Filter the given member list.

        Members are skipped if

        - they are private (except if given explicitly or the private-members
          option is set)
        - they are special methods (except if given explicitly or the
          special-members option is set)
        - they are undocumented (except if the undoc-members option is set)

        The user can override the skipping decision by connecting to the
        ``autodoc-skip-member`` event.
        """
        def is_filtered_inherited_member(name: str) -> bool:
            if inspect.isclass(self.object):
                for cls in self.object.__mro__:
                    if cls.__name__ == self.options.inherited_members and cls != self.object:
                        # given member is a member of specified *super class*
                        return True
                    elif name in cls.__dict__:
                        return False

            return False

        ret = []

        # search for members in source code too
        namespace = '.'.join(self.objpath)  # will be empty for modules

        if self.analyzer:
            attr_docs = self.analyzer.find_attr_docs()
        else:
            attr_docs = {}

        # process members and determine which to skip
        for (membername, member) in members:
            # if isattr is True, the member is documented as an attribute
            if member is INSTANCEATTR:
                isattr = True
            else:
                isattr = False

            doc = getdoc(member, self.get_attr, self.env.config.autodoc_inherit_docstrings,
                         self.parent, self.object_name)
            if not isinstance(doc, str):
                # Ignore non-string __doc__
                doc = None

            # if the member __doc__ is the same as self's __doc__, it's just
            # inherited and therefore not the member's doc
            cls = self.get_attr(member, '__class__', None)
            if cls:
                cls_doc = self.get_attr(cls, '__doc__', None)
                if cls_doc == doc:
                    doc = None
            has_doc = bool(doc)

            metadata = extract_metadata(doc)
            if 'private' in metadata:
                # consider a member private if docstring has "private" metadata
                isprivate = True
            elif 'public' in metadata:
                # consider a member public if docstring has "public" metadata
                isprivate = False
            else:
                isprivate = membername.startswith('_')

            keep = False
            if safe_getattr(member, '__sphinx_mock__', False):
                # mocked module or object
                pass
            elif want_all and membername.startswith('__') and \
                    membername.endswith('__') and len(membername) > 4:
                # special __methods__
                if self.options.special_members is ALL:
                    if membername == '__doc__':
                        keep = False
                    elif is_filtered_inherited_member(membername):
                        keep = False
                    else:
                        keep = has_doc or self.options.undoc_members
                elif self.options.special_members:
                    if membername in self.options.special_members:
                        keep = has_doc or self.options.undoc_members
            elif (namespace, membername) in attr_docs:
                if want_all and isprivate:
                    # ignore members whose name starts with _ by default
                    keep = self.options.private_members
                else:
                    # keep documented attributes
                    keep = True
                isattr = True
            elif want_all and isprivate:
                # ignore members whose name starts with _ by default
                keep = self.options.private_members and \
                    (has_doc or self.options.undoc_members)
            else:
                if self.options.members is ALL and is_filtered_inherited_member(membername):
                    keep = False
                else:
                    # ignore undocumented members if :undoc-members: is not given
                    keep = has_doc or self.options.undoc_members

            # give the user a chance to decide whether this member
            # should be skipped
            if self.env.app:
                # let extensions preprocess docstrings
                try:
                    skip_user = self.env.app.emit_firstresult(
                        'autodoc-skip-member', self.objtype, membername, member,
                        not keep, self.options)
                    if skip_user is not None:
                        keep = not skip_user
                except Exception as exc:
                    logger.warning(__('autodoc: failed to determine %r to be documented, '
                                      'the following exception was raised:\n%s'),
                                   member, exc, type='autodoc')
                    keep = False

            if keep:
                ret.append((membername, member, isattr))

        return ret

    def document_members(self, all_members: bool = False) -> None:
        """Generate reST for member documentation.

        If *all_members* is True, do all members, else those given by
        *self.options.members*.
        """
        # set current namespace for finding members
        self.env.temp_data['autodoc:module'] = self.modname
        if self.objpath:
            self.env.temp_data['autodoc:class'] = self.objpath[0]

        want_all = all_members or self.options.inherited_members or \
            self.options.members is ALL
        # find out which members are documentable
        members_check_module, members = self.get_object_members(want_all)

        # remove members given by exclude-members
        if self.options.exclude_members:
            members = [
                (membername, member) for (membername, member) in members
                if (
                    self.options.exclude_members is ALL or
                    membername not in self.options.exclude_members
                )
            ]

        # document non-skipped members
        memberdocumenters = []  # type: List[Tuple[Documenter, bool]]
        for (mname, member, isattr) in self.filter_members(members, want_all):
            classes = [cls for cls in self.documenters.values()
                       if cls.can_document_member(member, mname, isattr, self)]
            if not classes:
                # don't know how to document this member
                continue
            # prefer the documenter with the highest priority
            classes.sort(key=lambda cls: cls.priority)
            # give explicitly separated module name, so that members
            # of inner classes can be documented
            full_mname = self.modname + '::' + \
                '.'.join(self.objpath + [mname])
            documenter = classes[-1](self.directive, full_mname, self.indent)
            memberdocumenters.append((documenter, isattr))

        member_order = self.options.member_order or self.env.config.autodoc_member_order
        memberdocumenters = self.sort_members(memberdocumenters, member_order)

        for documenter, isattr in memberdocumenters:
            documenter.generate(
                all_members=True, real_modname=self.real_modname,
                check_module=members_check_module and not isattr)

        # reset current objects
        self.env.temp_data['autodoc:module'] = None
        self.env.temp_data['autodoc:class'] = None

    def sort_members(self, documenters: List[Tuple["Documenter", bool]],
                     order: str) -> List[Tuple["Documenter", bool]]:
        """Sort the given member list."""
        if order == 'groupwise':
            # sort by group; alphabetically within groups
            documenters.sort(key=lambda e: (e[0].member_order, e[0].name))
        elif order == 'bysource':
            if self.analyzer:
                # sort by source order, by virtue of the module analyzer
                tagorder = self.analyzer.tagorder

                def keyfunc(entry: Tuple[Documenter, bool]) -> int:
                    fullname = entry[0].name.split('::')[1]
                    return tagorder.get(fullname, len(tagorder))
                documenters.sort(key=keyfunc)
            else:
                # Assume that member discovery order matches source order.
                # This is a reasonable assumption in Python 3.6 and up, where
                # module.__dict__ is insertion-ordered.
                pass
        else:  # alphabetical
            documenters.sort(key=lambda e: e[0].name)

        return documenters

    def generate(self, more_content: Any = None, real_modname: str = None,
                 check_module: bool = False, all_members: bool = False) -> None:
        """Generate reST for the object given by *self.name*, and possibly for
        its members.

        If *more_content* is given, include that content. If *real_modname* is
        given, use that module name to find attribute docs. If *check_module* is
        True, only generate if the object is defined in the module name it is
        imported from. If *all_members* is True, document all members.
        """
        if not self.parse_name():
            # need a module to import
            logger.warning(
                __('don\'t know which module to import for autodocumenting '
                   '%r (try placing a "module" or "currentmodule" directive '
                   'in the document, or giving an explicit module name)') %
                self.name, type='autodoc')
            return

        # now, import the module and get object to document
        if not self.import_object():
            return

        # If there is no real module defined, figure out which to use.
        # The real module is used in the module analyzer to look up the module
        # where the attribute documentation would actually be found in.
        # This is used for situations where you have a module that collects the
        # functions and classes of internal submodules.
        guess_modname = self.get_real_modname()
        self.real_modname = real_modname or guess_modname  # type: str

        # try to also get a source code analyzer for attribute docs
        try:
            self.analyzer = ModuleAnalyzer.for_module(self.real_modname)
            # parse right now, to get PycodeErrors on parsing (results will
            # be cached anyway)
            self.analyzer.find_attr_docs()
        except PycodeError:
            logger.debug('[autodoc] module analyzer failed:', exc_info=True)
            # no source file -- e.g. for builtin and C modules
            self.analyzer = None
            # at least add the module.__file__ as a dependency
            if hasattr(self.module, '__file__') and self.module.__file__:
                self.directive.filename_set.add(self.module.__file__)
        else:
            self.directive.filename_set.add(self.analyzer.srcname)

        if self.real_modname != guess_modname:
            # Add module to dependency list if target object is defined in other module.
            try:
                analyzer = ModuleAnalyzer.for_module(guess_modname)
                self.directive.filename_set.add(analyzer.srcname)
            except PycodeError:
                pass

        # check __module__ of object (for members not given explicitly)
        if check_module:
            if not self.check_module():
                return

        sourcename = self.get_sourcename()

        # make sure that the result starts with an empty line.  This is
        # necessary for some situations where another directive preprocesses
        # reST and no starting newline is present
        self.add_line('', sourcename)

        # format the object's signature, if any
        sig = self.format_signature()

        # generate the directive header and options, if applicable
        self.add_directive_header(sig)
        self.add_line('', sourcename)

        # e.g. the module directive doesn't have content
        self.indent += self.content_indent

        # add all content (from docstrings, attribute docs etc.)
        self.add_content(more_content)

        # document members, if possible
        self.document_members(all_members)


class ModuleDocumenter(Documenter):
    """
    Specialized Documenter subclass for modules.
    """
    objtype = 'module'
    content_indent = ''
    titles_allowed = True

    option_spec = {
        'members': members_option, 'undoc-members': bool_option,
        'noindex': bool_option, 'inherited-members': inherited_members_option,
        'show-inheritance': bool_option, 'synopsis': identity,
        'platform': identity, 'deprecated': bool_option,
        'member-order': member_order_option, 'exclude-members': members_set_option,
        'private-members': bool_option, 'special-members': members_option,
        'imported-members': bool_option, 'ignore-module-all': bool_option
    }  # type: Dict[str, Callable]

    def __init__(self, *args: Any) -> None:
        super().__init__(*args)
        merge_special_members_option(self.options)
        self.__all__ = None

    @classmethod
    def can_document_member(cls, member: Any, membername: str, isattr: bool, parent: Any
                            ) -> bool:
        # don't document submodules automatically
        return False

    def resolve_name(self, modname: str, parents: Any, path: str, base: Any
                     ) -> Tuple[str, List[str]]:
        if modname is not None:
            logger.warning(__('"::" in automodule name doesn\'t make sense'),
                           type='autodoc')
        return (path or '') + base, []

    def parse_name(self) -> bool:
        ret = super().parse_name()
        if self.args or self.retann:
            logger.warning(__('signature arguments or return annotation '
                              'given for automodule %s') % self.fullname,
                           type='autodoc')
        return ret

    def import_object(self) -> Any:
        def is_valid_module_all(__all__: Any) -> bool:
            """Check the given *__all__* is valid for a module."""
            if (isinstance(__all__, (list, tuple)) and
                    all(isinstance(e, str) for e in __all__)):
                return True
            else:
                return False

        ret = super().import_object()

        if not self.options.ignore_module_all:
            __all__ = getattr(self.object, '__all__', None)
            if is_valid_module_all(__all__):
                # valid __all__ found. copy it to self.__all__
                self.__all__ = __all__
            elif __all__:
                # invalid __all__ found.
                logger.warning(__('__all__ should be a list of strings, not %r '
                                  '(in module %s) -- ignoring __all__') %
                               (__all__, self.fullname), type='autodoc')

        return ret

    def add_directive_header(self, sig: str) -> None:
        Documenter.add_directive_header(self, sig)

        sourcename = self.get_sourcename()

        # add some module-specific options
        if self.options.synopsis:
            self.add_line('   :synopsis: ' + self.options.synopsis, sourcename)
        if self.options.platform:
            self.add_line('   :platform: ' + self.options.platform, sourcename)
        if self.options.deprecated:
            self.add_line('   :deprecated:', sourcename)

    def get_object_members(self, want_all: bool) -> Tuple[bool, List[Tuple[str, Any]]]:
        if want_all:
            if self.__all__:
                memberlist = self.__all__
            else:
                # for implicit module members, check __module__ to avoid
                # documenting imported objects
                return True, get_module_members(self.object)
        else:
            memberlist = self.options.members or []
        ret = []
        for mname in memberlist:
            try:
                ret.append((mname, safe_getattr(self.object, mname)))
            except AttributeError:
                logger.warning(
                    __('missing attribute mentioned in :members: or __all__: '
                       'module %s, attribute %s') %
                    (safe_getattr(self.object, '__name__', '???'), mname),
                    type='autodoc'
                )
        return False, ret

    def sort_members(self, documenters: List[Tuple["Documenter", bool]],
                     order: str) -> List[Tuple["Documenter", bool]]:
        if order == 'bysource' and self.__all__:
            # Sort alphabetically first (for members not listed on the __all__)
            documenters.sort(key=lambda e: e[0].name)

            # Sort by __all__
            def keyfunc(entry: Tuple[Documenter, bool]) -> int:
                name = entry[0].name.split('::')[1]
                if name in self.__all__:
                    return self.__all__.index(name)
                else:
                    return len(self.__all__)
            documenters.sort(key=keyfunc)

            return documenters
        else:
            return super().sort_members(documenters, order)


class ModuleLevelDocumenter(Documenter):
    """
    Specialized Documenter subclass for objects on module level (functions,
    classes, data/constants).
    """
    def resolve_name(self, modname: str, parents: Any, path: str, base: Any
                     ) -> Tuple[str, List[str]]:
        if modname is None:
            if path:
                stripped = path.rstrip('.')
                modname, qualname = split_full_qualified_name(stripped)
                if qualname:
                    parents = qualname.split(".")
                else:
                    parents = []

            if modname is None:
                # if documenting a toplevel object without explicit module,
                # it can be contained in another auto directive ...
                modname = self.env.temp_data.get('autodoc:module')
                # ... or in the scope of a module directive
                if not modname:
                    modname = self.env.ref_context.get('py:module')
                # ... else, it stays None, which means invalid
        return modname, parents + [base]


class ClassLevelDocumenter(Documenter):
    """
    Specialized Documenter subclass for objects on class level (methods,
    attributes).
    """
    def resolve_name(self, modname: str, parents: Any, path: str, base: Any
                     ) -> Tuple[str, List[str]]:
        if modname is None:
            if path:
                mod_cls = path.rstrip('.')
            else:
                mod_cls = None
                # if documenting a class-level object without path,
                # there must be a current class, either from a parent
                # auto directive ...
                mod_cls = self.env.temp_data.get('autodoc:class')
                # ... or from a class directive
                if mod_cls is None:
                    mod_cls = self.env.ref_context.get('py:class')
                # ... if still None, there's no way to know
                if mod_cls is None:
                    return None, []

            try:
                modname, qualname = split_full_qualified_name(mod_cls)
                parents = qualname.split(".") if qualname else []
            except ImportError:
                parents = mod_cls.split(".")

            # if the module name is still missing, get it like above
            if not modname:
                modname = self.env.temp_data.get('autodoc:module')
            if not modname:
                modname = self.env.ref_context.get('py:module')
            # ... else, it stays None, which means invalid
        return modname, parents + [base]


class DocstringSignatureMixin:
    """
    Mixin for FunctionDocumenter and MethodDocumenter to provide the
    feature of reading the signature from the docstring.
    """
    _new_docstrings = None  # type: List[List[str]]
    _signatures = None      # type: List[str]

<<<<<<< HEAD
    def _find_signature(self) -> Tuple[str, str]:
=======
    def _find_signature(self, encoding: str = None) -> Tuple[str, str]:
        if encoding is not None:
            warnings.warn("The 'encoding' argument to autodoc.%s._find_signature() is "
                          "deprecated." % self.__class__.__name__,
                          RemovedInSphinx40Warning, stacklevel=2)

        # candidates of the object name
        valid_names = [self.objpath[-1]]  # type: ignore
        if isinstance(self, ClassDocumenter):
            valid_names.append('__init__')
            if hasattr(self.object, '__mro__'):
                valid_names.extend(cls.__name__ for cls in self.object.__mro__)

>>>>>>> 9b45b00b
        docstrings = self.get_doc()
        self._new_docstrings = docstrings[:]
        self._signatures = []
        result = None
        for i, doclines in enumerate(docstrings):
            for j, line in enumerate(doclines):
                if not line:
                    # no lines in docstring, no match
                    break

                if line.endswith('\\'):
                    multiline = True
                    line = line.rstrip('\\').rstrip()
                else:
                    multiline = False

                # match first line of docstring against signature RE
                match = py_ext_sig_re.match(line)
                if not match:
                    continue
                exmod, path, base, args, retann = match.groups()

                # the base name must match ours
                if base not in valid_names:
                    continue

                # re-prepare docstring to ignore more leading indentation
                tab_width = self.directive.state.document.settings.tab_width  # type: ignore
                self._new_docstrings[i] = prepare_docstring('\n'.join(doclines[j + 1:]),
                                                            tabsize=tab_width)

                if result is None:
                    # first signature
                    result = args, retann
                else:
                    # subsequent signatures
                    self._signatures.append("(%s) -> %s" % (args, retann))

                if multiline:
                    # the signature have multiple signatures on docstring
                    continue
                else:
                    # don't look any further
                    break

            if result:
                # finish the loop when signature found
                break

        return result

<<<<<<< HEAD
    def get_doc(self, ignore: int = None) -> List[List[str]]:
        lines = getattr(self, '_new_docstrings', None)
        if lines is not None:
            return lines
        return super().get_doc(ignore)  # type: ignore
=======
    def get_doc(self, encoding: str = None, ignore: int = None) -> List[List[str]]:
        if encoding is not None:
            warnings.warn("The 'encoding' argument to autodoc.%s.get_doc() is deprecated."
                          % self.__class__.__name__,
                          RemovedInSphinx40Warning, stacklevel=2)
        if self._new_docstrings is not None:
            return self._new_docstrings
        return super().get_doc(None, ignore)  # type: ignore
>>>>>>> 9b45b00b

    def format_signature(self, **kwargs: Any) -> str:
        if self.args is None and self.env.config.autodoc_docstring_signature:  # type: ignore
            # only act if a signature is not explicitly given already, and if
            # the feature is enabled
            result = self._find_signature()
            if result is not None:
                self.args, self.retann = result
        sig = super().format_signature(**kwargs)  # type: ignore
        if self._signatures:
            return "\n".join([sig] + self._signatures)
        else:
            return sig


class DocstringStripSignatureMixin(DocstringSignatureMixin):
    """
    Mixin for AttributeDocumenter to provide the
    feature of stripping any function signature from the docstring.
    """
    def format_signature(self, **kwargs: Any) -> str:
        if self.args is None and self.env.config.autodoc_docstring_signature:  # type: ignore
            # only act if a signature is not explicitly given already, and if
            # the feature is enabled
            result = self._find_signature()
            if result is not None:
                # Discarding _args is a only difference with
                # DocstringSignatureMixin.format_signature.
                # Documenter.format_signature use self.args value to format.
                _args, self.retann = result
        return super().format_signature(**kwargs)


class FunctionDocumenter(DocstringSignatureMixin, ModuleLevelDocumenter):  # type: ignore
    """
    Specialized Documenter subclass for functions.
    """
    objtype = 'function'
    member_order = 30

    @classmethod
    def can_document_member(cls, member: Any, membername: str, isattr: bool, parent: Any
                            ) -> bool:
        # supports functions, builtins and bound methods exported at the module level
        return (inspect.isfunction(member) or inspect.isbuiltin(member) or
                (inspect.isroutine(member) and isinstance(parent, ModuleDocumenter)))

    def format_args(self, **kwargs: Any) -> str:
        if self.env.config.autodoc_typehints in ('none', 'description'):
            kwargs.setdefault('show_annotation', False)

        try:
            self.env.app.emit('autodoc-before-process-signature', self.object, False)
            if inspect.is_singledispatch_function(self.object):
                sig = inspect.signature(self.object, follow_wrapped=True)
            else:
                sig = inspect.signature(self.object)
            args = stringify_signature(sig, **kwargs)
        except TypeError as exc:
            logger.warning(__("Failed to get a function signature for %s: %s"),
                           self.fullname, exc)
            return None
        except ValueError:
            args = ''

        if self.env.config.strip_signature_backslash:
            # escape backslashes for reST
            args = args.replace('\\', '\\\\')
        return args

    def document_members(self, all_members: bool = False) -> None:
        pass

    def add_directive_header(self, sig: str) -> None:
        sourcename = self.get_sourcename()
        super().add_directive_header(sig)

        if inspect.iscoroutinefunction(self.object):
            self.add_line('   :async:', sourcename)

    def format_signature(self, **kwargs: Any) -> str:
        sig = super().format_signature(**kwargs)
        sigs = [sig]

        if inspect.is_singledispatch_function(self.object):
            # append signature of singledispatch'ed functions
            for typ, func in self.object.registry.items():
                if typ is object:
                    pass  # default implementation. skipped.
                else:
                    self.annotate_to_first_argument(func, typ)

                    documenter = FunctionDocumenter(self.directive, '')
                    documenter.object = func
                    documenter.objpath = [None]
                    sigs.append(documenter.format_signature())

        return "\n".join(sigs)

    def annotate_to_first_argument(self, func: Callable, typ: Type) -> None:
        """Annotate type hint to the first argument of function if needed."""
        sig = inspect.signature(func)
        if len(sig.parameters) == 0:
            return

        params = list(sig.parameters.values())
        if params[0].annotation is Parameter.empty:
            params[0] = params[0].replace(annotation=typ)
            func.__signature__ = sig.replace(parameters=params)  # type: ignore


class SingledispatchFunctionDocumenter(FunctionDocumenter):
    """
    Used to be a specialized Documenter subclass for singledispatch'ed functions.

    Retained for backwards compatibility, now does the same as the FunctionDocumenter
    """


class DecoratorDocumenter(FunctionDocumenter):
    """
    Specialized Documenter subclass for decorator functions.
    """
    objtype = 'decorator'

    # must be lower than FunctionDocumenter
    priority = -1

    def format_args(self, **kwargs: Any) -> Any:
        args = super().format_args(**kwargs)
        if ',' in args:
            return args
        else:
            return None


# Types which have confusing metaclass signatures it would be best not to show.
# These are listed by name, rather than storing the objects themselves, to avoid
# needing to import the modules.
_METACLASS_CALL_BLACKLIST = [
    'enum.EnumMeta.__call__',
]


class ClassDocumenter(DocstringSignatureMixin, ModuleLevelDocumenter):  # type: ignore
    """
    Specialized Documenter subclass for classes.
    """
    objtype = 'class'
    member_order = 20
    option_spec = {
        'members': members_option, 'undoc-members': bool_option,
        'noindex': bool_option, 'inherited-members': inherited_members_option,
        'show-inheritance': bool_option, 'member-order': member_order_option,
        'exclude-members': members_set_option,
        'private-members': bool_option, 'special-members': members_option,
    }  # type: Dict[str, Callable]

    def __init__(self, *args: Any) -> None:
        super().__init__(*args)
        merge_special_members_option(self.options)

    @classmethod
    def can_document_member(cls, member: Any, membername: str, isattr: bool, parent: Any
                            ) -> bool:
        return isinstance(member, type)

    def import_object(self) -> Any:
        ret = super().import_object()
        # if the class is documented under another name, document it
        # as data/attribute
        if ret:
            if hasattr(self.object, '__name__'):
                self.doc_as_attr = (self.objpath[-1] != self.object.__name__)
            else:
                self.doc_as_attr = True
        return ret

    def _get_signature(self) -> Optional[Signature]:
        def get_user_defined_function_or_method(obj: Any, attr: str) -> Any:
            """ Get the `attr` function or method from `obj`, if it is user-defined. """
            if inspect.is_builtin_class_method(obj, attr):
                return None
            attr = self.get_attr(obj, attr, None)
            if not (inspect.ismethod(attr) or inspect.isfunction(attr)):
                return None
            return attr

        # This sequence is copied from inspect._signature_from_callable.
        # ValueError means that no signature could be found, so we keep going.

        # First, let's see if it has an overloaded __call__ defined
        # in its metaclass
        call = get_user_defined_function_or_method(type(self.object), '__call__')

        if call is not None:
            if "{0.__module__}.{0.__qualname__}".format(call) in _METACLASS_CALL_BLACKLIST:
                call = None

        if call is not None:
            self.env.app.emit('autodoc-before-process-signature', call, True)
            try:
                return inspect.signature(call, bound_method=True)
            except ValueError:
                pass

        # Now we check if the 'obj' class has a '__new__' method
        new = get_user_defined_function_or_method(self.object, '__new__')
        if new is not None:
            self.env.app.emit('autodoc-before-process-signature', new, True)
            try:
                return inspect.signature(new, bound_method=True)
            except ValueError:
                pass

        # Finally, we should have at least __init__ implemented
        init = get_user_defined_function_or_method(self.object, '__init__')
        if init is not None:
            self.env.app.emit('autodoc-before-process-signature', init, True)
            try:
                return inspect.signature(init, bound_method=True)
            except ValueError:
                pass

        # None of the attributes are user-defined, so fall back to let inspect
        # handle it.
        # We don't know the exact method that inspect.signature will read
        # the signature from, so just pass the object itself to our hook.
        self.env.app.emit('autodoc-before-process-signature', self.object, False)
        try:
            return inspect.signature(self.object, bound_method=False)
        except ValueError:
            pass

        # Still no signature: happens e.g. for old-style classes
        # with __init__ in C and no `__text_signature__`.
        return None

    def format_args(self, **kwargs: Any) -> str:
        if self.env.config.autodoc_typehints in ('none', 'description'):
            kwargs.setdefault('show_annotation', False)

        try:
            sig = self._get_signature()
        except TypeError as exc:
            # __signature__ attribute contained junk
            logger.warning(__("Failed to get a constructor signature for %s: %s"),
                           self.fullname, exc)
            return None

        if sig is None:
            return None

        return stringify_signature(sig, show_return_annotation=False, **kwargs)

    def format_signature(self, **kwargs: Any) -> str:
        if self.doc_as_attr:
            return ''

        return super().format_signature(**kwargs)

    def add_directive_header(self, sig: str) -> None:
        sourcename = self.get_sourcename()

        if self.doc_as_attr:
            self.directivetype = 'attribute'
        super().add_directive_header(sig)

        if self.analyzer and '.'.join(self.objpath) in self.analyzer.finals:
            self.add_line('   :final:', sourcename)

        # add inheritance info, if wanted
        if not self.doc_as_attr and self.options.show_inheritance:
            sourcename = self.get_sourcename()
            self.add_line('', sourcename)
            if hasattr(self.object, '__bases__') and len(self.object.__bases__):
                bases = [':class:`%s`' % b.__name__
                         if b.__module__ in ('__builtin__', 'builtins')
                         else ':class:`%s.%s`' % (b.__module__, b.__qualname__)
                         for b in self.object.__bases__]
                self.add_line('   ' + _('Bases: %s') % ', '.join(bases),
                              sourcename)

    def get_doc(self, ignore: int = None) -> List[List[str]]:
        lines = getattr(self, '_new_docstrings', None)
        if lines is not None:
            return lines

        content = self.env.config.autoclass_content

        docstrings = []
        attrdocstring = self.get_attr(self.object, '__doc__', None)
        if attrdocstring:
            docstrings.append(attrdocstring)

        # for classes, what the "docstring" is can be controlled via a
        # config value; the default is only the class docstring
        if content in ('both', 'init'):
            __init__ = self.get_attr(self.object, '__init__', None)
            initdocstring = getdoc(__init__, self.get_attr,
                                   self.env.config.autodoc_inherit_docstrings,
                                   self.parent, self.object_name)
            # for new-style classes, no __init__ means default __init__
            if (initdocstring is not None and
                (initdocstring == object.__init__.__doc__ or  # for pypy
                 initdocstring.strip() == object.__init__.__doc__)):  # for !pypy
                initdocstring = None
            if not initdocstring:
                # try __new__
                __new__ = self.get_attr(self.object, '__new__', None)
                initdocstring = getdoc(__new__, self.get_attr,
                                       self.env.config.autodoc_inherit_docstrings,
                                       self.parent, self.object_name)
                # for new-style classes, no __new__ means default __new__
                if (initdocstring is not None and
                    (initdocstring == object.__new__.__doc__ or  # for pypy
                     initdocstring.strip() == object.__new__.__doc__)):  # for !pypy
                    initdocstring = None
            if initdocstring:
                if content == 'init':
                    docstrings = [initdocstring]
                else:
                    docstrings.append(initdocstring)

        tab_width = self.directive.state.document.settings.tab_width
        return [prepare_docstring(docstring, ignore, tab_width) for docstring in docstrings]

    def add_content(self, more_content: Any, no_docstring: bool = False) -> None:
        if self.doc_as_attr:
            classname = safe_getattr(self.object, '__qualname__', None)
            if not classname:
                classname = safe_getattr(self.object, '__name__', None)
            if classname:
                module = safe_getattr(self.object, '__module__', None)
                parentmodule = safe_getattr(self.parent, '__module__', None)
                if module and module != parentmodule:
                    classname = str(module) + '.' + str(classname)
                content = StringList([_('alias of :class:`%s`') % classname], source='')
                super().add_content(content, no_docstring=True)
        else:
            super().add_content(more_content)

    def document_members(self, all_members: bool = False) -> None:
        if self.doc_as_attr:
            return
        super().document_members(all_members)

    def generate(self, more_content: Any = None, real_modname: str = None,
                 check_module: bool = False, all_members: bool = False) -> None:
        # Do not pass real_modname and use the name from the __module__
        # attribute of the class.
        # If a class gets imported into the module real_modname
        # the analyzer won't find the source of the class, if
        # it looks in real_modname.
        return super().generate(more_content=more_content,
                                check_module=check_module,
                                all_members=all_members)


class ExceptionDocumenter(ClassDocumenter):
    """
    Specialized ClassDocumenter subclass for exceptions.
    """
    objtype = 'exception'
    member_order = 10

    # needs a higher priority than ClassDocumenter
    priority = 10

    @classmethod
    def can_document_member(cls, member: Any, membername: str, isattr: bool, parent: Any
                            ) -> bool:
        return isinstance(member, type) and issubclass(member, BaseException)


class DataDocumenter(ModuleLevelDocumenter):
    """
    Specialized Documenter subclass for data items.
    """
    objtype = 'data'
    member_order = 40
    priority = -10
    option_spec = dict(ModuleLevelDocumenter.option_spec)
    option_spec["annotation"] = annotation_option

    @classmethod
    def can_document_member(cls, member: Any, membername: str, isattr: bool, parent: Any
                            ) -> bool:
        return isinstance(parent, ModuleDocumenter) and isattr

    def add_directive_header(self, sig: str) -> None:
        super().add_directive_header(sig)
        sourcename = self.get_sourcename()
        if not self.options.annotation:
            # obtain annotation for this data
            annotations = getattr(self.parent, '__annotations__', {})
            if annotations and self.objpath[-1] in annotations:
                objrepr = stringify_typehint(annotations.get(self.objpath[-1]))
                self.add_line('   :type: ' + objrepr, sourcename)
            else:
                key = ('.'.join(self.objpath[:-1]), self.objpath[-1])
                if self.analyzer and key in self.analyzer.annotations:
                    self.add_line('   :type: ' + self.analyzer.annotations[key],
                                  sourcename)

            try:
                if self.object is UNINITIALIZED_ATTR:
                    pass
                else:
                    objrepr = object_description(self.object)
                    self.add_line('   :value: ' + objrepr, sourcename)
            except ValueError:
                pass
        elif self.options.annotation is SUPPRESS:
            pass
        else:
            self.add_line('   :annotation: %s' % self.options.annotation,
                          sourcename)

    def document_members(self, all_members: bool = False) -> None:
        pass

    def get_real_modname(self) -> str:
        return self.get_attr(self.parent or self.object, '__module__', None) \
            or self.modname


class DataDeclarationDocumenter(DataDocumenter):
    """
    Specialized Documenter subclass for data that cannot be imported
    because they are declared without initial value (refs: PEP-526).
    """
    objtype = 'datadecl'
    directivetype = 'data'
    member_order = 60

    # must be higher than AttributeDocumenter
    priority = 11

    @classmethod
    def can_document_member(cls, member: Any, membername: str, isattr: bool, parent: Any
                            ) -> bool:
        """This documents only INSTANCEATTR members."""
        return (isinstance(parent, ModuleDocumenter) and
                isattr and
                member is INSTANCEATTR)

    def import_object(self) -> bool:
        """Never import anything."""
        # disguise as a data
        self.objtype = 'data'
        self.object = UNINITIALIZED_ATTR
        try:
            # import module to obtain type annotation
            self.parent = importlib.import_module(self.modname)
        except ImportError:
            pass

        return True

    def add_content(self, more_content: Any, no_docstring: bool = False) -> None:
        """Never try to get a docstring from the object."""
        super().add_content(more_content, no_docstring=True)


class GenericAliasDocumenter(DataDocumenter):
    """
    Specialized Documenter subclass for GenericAliases.
    """

    objtype = 'genericalias'
    directivetype = 'data'
    priority = DataDocumenter.priority + 1

    @classmethod
    def can_document_member(cls, member: Any, membername: str, isattr: bool, parent: Any
                            ) -> bool:
        return inspect.isgenericalias(member)

    def add_directive_header(self, sig: str) -> None:
        self.options.annotation = SUPPRESS  # type: ignore
        super().add_directive_header(sig)

    def add_content(self, more_content: Any, no_docstring: bool = False) -> None:
        name = stringify_typehint(self.object)
        content = StringList([_('alias of %s') % name], source='')
        super().add_content(content)


class MethodDocumenter(DocstringSignatureMixin, ClassLevelDocumenter):  # type: ignore
    """
    Specialized Documenter subclass for methods (normal, static and class).
    """
    objtype = 'method'
    directivetype = 'method'
    member_order = 50
    priority = 1  # must be more than FunctionDocumenter

    @classmethod
    def can_document_member(cls, member: Any, membername: str, isattr: bool, parent: Any
                            ) -> bool:
        return inspect.isroutine(member) and \
            not isinstance(parent, ModuleDocumenter)

    def import_object(self) -> Any:
        ret = super().import_object()
        if not ret:
            return ret

        # to distinguish classmethod/staticmethod
        obj = self.parent.__dict__.get(self.object_name)
        if obj is None:
            obj = self.object

        if (inspect.isclassmethod(obj) or
                inspect.isstaticmethod(obj, cls=self.parent, name=self.object_name)):
            # document class and static members before ordinary ones
            self.member_order = self.member_order - 1

        return ret

    def format_args(self, **kwargs: Any) -> str:
        if self.env.config.autodoc_typehints in ('none', 'description'):
            kwargs.setdefault('show_annotation', False)

        try:
            if self.object == object.__init__ and self.parent != object:
                # Classes not having own __init__() method are shown as no arguments.
                #
                # Note: The signature of object.__init__() is (self, /, *args, **kwargs).
                #       But it makes users confused.
                args = '()'
            else:
                if inspect.isstaticmethod(self.object, cls=self.parent, name=self.object_name):
                    self.env.app.emit('autodoc-before-process-signature', self.object, False)
                    sig = inspect.signature(self.object, bound_method=False)
                else:
                    self.env.app.emit('autodoc-before-process-signature', self.object, True)

                    meth = self.parent.__dict__.get(self.objpath[-1], None)
                    if meth and inspect.is_singledispatch_method(meth):
                        sig = inspect.signature(self.object, bound_method=True,
                                                follow_wrapped=True)
                    else:
                        sig = inspect.signature(self.object, bound_method=True)
                args = stringify_signature(sig, **kwargs)
        except TypeError as exc:
            logger.warning(__("Failed to get a method signature for %s: %s"),
                           self.fullname, exc)
            return None
        except ValueError:
            args = ''

        if self.env.config.strip_signature_backslash:
            # escape backslashes for reST
            args = args.replace('\\', '\\\\')
        return args

    def add_directive_header(self, sig: str) -> None:
        super().add_directive_header(sig)

        sourcename = self.get_sourcename()
        obj = self.parent.__dict__.get(self.object_name, self.object)
        if inspect.isabstractmethod(obj):
            self.add_line('   :abstractmethod:', sourcename)
        if inspect.iscoroutinefunction(obj):
            self.add_line('   :async:', sourcename)
        if inspect.isclassmethod(obj):
            self.add_line('   :classmethod:', sourcename)
        if inspect.isstaticmethod(obj, cls=self.parent, name=self.object_name):
            self.add_line('   :staticmethod:', sourcename)
        if self.analyzer and '.'.join(self.objpath) in self.analyzer.finals:
            self.add_line('   :final:', sourcename)

    def document_members(self, all_members: bool = False) -> None:
        pass

    def format_signature(self, **kwargs: Any) -> str:
        sig = super().format_signature(**kwargs)
        sigs = [sig]

        meth = self.parent.__dict__.get(self.objpath[-1])
        if inspect.is_singledispatch_method(meth):
            # append signature of singledispatch'ed functions
            for typ, func in meth.dispatcher.registry.items():
                if typ is object:
                    pass  # default implementation. skipped.
                else:
                    self.annotate_to_first_argument(func, typ)

                    documenter = MethodDocumenter(self.directive, '')
                    documenter.parent = self.parent
                    documenter.object = func
                    documenter.objpath = [None]
                    sigs.append(documenter.format_signature())

        return "\n".join(sigs)

    def annotate_to_first_argument(self, func: Callable, typ: Type) -> None:
        """Annotate type hint to the first argument of function if needed."""
        sig = inspect.signature(func)
        if len(sig.parameters) == 1:
            return

        params = list(sig.parameters.values())
        if params[1].annotation is Parameter.empty:
            params[1] = params[1].replace(annotation=typ)
            func.__signature__ = sig.replace(parameters=params)  # type: ignore


class SingledispatchMethodDocumenter(MethodDocumenter):
    """
    Used to be a specialized Documenter subclass for singledispatch'ed methods.

    Retained for backwards compatibility, now does the same as the MethodDocumenter
    """


class AttributeDocumenter(DocstringStripSignatureMixin, ClassLevelDocumenter):  # type: ignore
    """
    Specialized Documenter subclass for attributes.
    """
    objtype = 'attribute'
    member_order = 60
    option_spec = dict(ModuleLevelDocumenter.option_spec)
    option_spec["annotation"] = annotation_option

    # must be higher than the MethodDocumenter, else it will recognize
    # some non-data descriptors as methods
    priority = 10

    @staticmethod
    def is_function_or_method(obj: Any) -> bool:
        return inspect.isfunction(obj) or inspect.isbuiltin(obj) or inspect.ismethod(obj)

    @classmethod
    def can_document_member(cls, member: Any, membername: str, isattr: bool, parent: Any
                            ) -> bool:
        if inspect.isattributedescriptor(member):
            return True
        elif (not isinstance(parent, ModuleDocumenter) and
              not inspect.isroutine(member) and
              not isinstance(member, type)):
            return True
        else:
            return False

    def document_members(self, all_members: bool = False) -> None:
        pass

    def import_object(self) -> Any:
        ret = super().import_object()
        if inspect.isenumattribute(self.object):
            self.object = self.object.value
        if inspect.isattributedescriptor(self.object):
            self._datadescriptor = True
        else:
            # if it's not a data descriptor
            self._datadescriptor = False
        return ret

    def get_real_modname(self) -> str:
        return self.get_attr(self.parent or self.object, '__module__', None) \
            or self.modname

    def add_directive_header(self, sig: str) -> None:
        super().add_directive_header(sig)
        sourcename = self.get_sourcename()
        if not self.options.annotation:
            # obtain type annotation for this attribute
            annotations = getattr(self.parent, '__annotations__', {})
            if annotations and self.objpath[-1] in annotations:
                objrepr = stringify_typehint(annotations.get(self.objpath[-1]))
                self.add_line('   :type: ' + objrepr, sourcename)
            else:
                key = ('.'.join(self.objpath[:-1]), self.objpath[-1])
                if self.analyzer and key in self.analyzer.annotations:
                    self.add_line('   :type: ' + self.analyzer.annotations[key],
                                  sourcename)

            # data descriptors do not have useful values
            if not self._datadescriptor:
                try:
                    if self.object is INSTANCEATTR:
                        pass
                    else:
                        objrepr = object_description(self.object)
                        self.add_line('   :value: ' + objrepr, sourcename)
                except ValueError:
                    pass
        elif self.options.annotation is SUPPRESS:
            pass
        else:
            self.add_line('   :annotation: %s' % self.options.annotation, sourcename)

    def add_content(self, more_content: Any, no_docstring: bool = False) -> None:
        if not self._datadescriptor:
            # if it's not a data descriptor, its docstring is very probably the
            # wrong thing to display
            no_docstring = True
        super().add_content(more_content, no_docstring)


class PropertyDocumenter(DocstringStripSignatureMixin, ClassLevelDocumenter):  # type: ignore
    """
    Specialized Documenter subclass for properties.
    """
    objtype = 'property'
    directivetype = 'method'
    member_order = 60

    # before AttributeDocumenter
    priority = AttributeDocumenter.priority + 1

    @classmethod
    def can_document_member(cls, member: Any, membername: str, isattr: bool, parent: Any
                            ) -> bool:
        return inspect.isproperty(member) and isinstance(parent, ClassDocumenter)

    def document_members(self, all_members: bool = False) -> None:
        pass

    def get_real_modname(self) -> str:
        return self.get_attr(self.parent or self.object, '__module__', None) \
            or self.modname

    def add_directive_header(self, sig: str) -> None:
        super().add_directive_header(sig)
        sourcename = self.get_sourcename()
        if inspect.isabstractmethod(self.object):
            self.add_line('   :abstractmethod:', sourcename)
        self.add_line('   :property:', sourcename)


class InstanceAttributeDocumenter(AttributeDocumenter):
    """
    Specialized Documenter subclass for attributes that cannot be imported
    because they are instance attributes (e.g. assigned in __init__).
    """
    objtype = 'instanceattribute'
    directivetype = 'attribute'
    member_order = 60

    # must be higher than AttributeDocumenter
    priority = 11

    @classmethod
    def can_document_member(cls, member: Any, membername: str, isattr: bool, parent: Any
                            ) -> bool:
        """This documents only INSTANCEATTR members."""
        return (not isinstance(parent, ModuleDocumenter) and
                isattr and
                member is INSTANCEATTR)

    def import_object(self) -> bool:
        """Never import anything."""
        # disguise as an attribute
        self.objtype = 'attribute'
        self.object = INSTANCEATTR
        self._datadescriptor = False
        return True

    def add_content(self, more_content: Any, no_docstring: bool = False) -> None:
        """Never try to get a docstring from the object."""
        super().add_content(more_content, no_docstring=True)


class SlotsAttributeDocumenter(AttributeDocumenter):
    """
    Specialized Documenter subclass for attributes that cannot be imported
    because they are attributes in __slots__.
    """
    objtype = 'slotsattribute'
    directivetype = 'attribute'
    member_order = 60

    # must be higher than AttributeDocumenter
    priority = 11

    @classmethod
    def can_document_member(cls, member: Any, membername: str, isattr: bool, parent: Any
                            ) -> bool:
        """This documents only SLOTSATTR members."""
        return member is SLOTSATTR

    def import_object(self) -> Any:
        """Never import anything."""
        # disguise as an attribute
        self.objtype = 'attribute'
        self._datadescriptor = True

        with mock(self.env.config.autodoc_mock_imports):
            try:
                ret = import_object(self.modname, self.objpath[:-1], 'class',
                                    attrgetter=self.get_attr,
                                    warningiserror=self.env.config.autodoc_warningiserror)
                self.module, _, _, self.parent = ret
                return True
            except ImportError as exc:
                logger.warning(exc.args[0], type='autodoc', subtype='import_object')
                self.env.note_reread()
                return False

    def get_doc(self, ignore: int = None) -> List[List[str]]:
        """Decode and return lines of the docstring(s) for the object."""
        if ignore is not None:
            warnings.warn("The 'ignore' argument to autodoc.%s.get_doc() is deprecated."
                          % self.__class__.__name__,
                          RemovedInSphinx50Warning, stacklevel=2)
        name = self.objpath[-1]
        __slots__ = safe_getattr(self.parent, '__slots__', [])
        if isinstance(__slots__, dict) and isinstance(__slots__.get(name), str):
            docstring = prepare_docstring(__slots__[name])
            return [docstring]
        else:
            return []


def get_documenters(app: Sphinx) -> Dict[str, Type[Documenter]]:
    """Returns registered Documenter classes"""
    warnings.warn("get_documenters() is deprecated.", RemovedInSphinx50Warning, stacklevel=2)
    return app.registry.documenters


def autodoc_attrgetter(app: Sphinx, obj: Any, name: str, *defargs: Any) -> Any:
    """Alternative getattr() for types"""
    for typ, func in app.registry.autodoc_attrgettrs.items():
        if isinstance(obj, typ):
            return func(obj, name, *defargs)

    return safe_getattr(obj, name, *defargs)


def migrate_autodoc_member_order(app: Sphinx, config: Config) -> None:
    if config.autodoc_member_order == 'alphabetic':
        # RemovedInSphinx50Warning
        logger.warning(__('autodoc_member_order now accepts "alphabetical" '
                          'instead of "alphabetic". Please update your setting.'))
        config.autodoc_member_order = 'alphabetical'  # type: ignore


def setup(app: Sphinx) -> Dict[str, Any]:
    app.add_autodocumenter(ModuleDocumenter)
    app.add_autodocumenter(ClassDocumenter)
    app.add_autodocumenter(ExceptionDocumenter)
    app.add_autodocumenter(DataDocumenter)
    app.add_autodocumenter(DataDeclarationDocumenter)
    app.add_autodocumenter(GenericAliasDocumenter)
    app.add_autodocumenter(FunctionDocumenter)
    app.add_autodocumenter(DecoratorDocumenter)
    app.add_autodocumenter(MethodDocumenter)
    app.add_autodocumenter(AttributeDocumenter)
    app.add_autodocumenter(PropertyDocumenter)
    app.add_autodocumenter(InstanceAttributeDocumenter)
    app.add_autodocumenter(SlotsAttributeDocumenter)

    app.add_config_value('autoclass_content', 'class', True, ENUM('both', 'class', 'init'))
    app.add_config_value('autodoc_member_order', 'alphabetical', True,
                         ENUM('alphabetic', 'alphabetical', 'bysource', 'groupwise'))
    app.add_config_value('autodoc_default_options', {}, True)
    app.add_config_value('autodoc_docstring_signature', True, True)
    app.add_config_value('autodoc_mock_imports', [], True)
    app.add_config_value('autodoc_typehints', "signature", True,
                         ENUM("signature", "description", "none"))
    app.add_config_value('autodoc_warningiserror', True, True)
    app.add_config_value('autodoc_inherit_docstrings', True, True)
    app.add_event('autodoc-before-process-signature')
    app.add_event('autodoc-process-docstring')
    app.add_event('autodoc-process-signature')
    app.add_event('autodoc-skip-member')

    app.connect('config-inited', migrate_autodoc_member_order, priority=800)

    app.setup_extension('sphinx.ext.autodoc.type_comment')
    app.setup_extension('sphinx.ext.autodoc.typehints')

    return {'version': sphinx.__display_version__, 'parallel_read_safe': True}<|MERGE_RESOLUTION|>--- conflicted
+++ resolved
@@ -15,14 +15,10 @@
 import warnings
 from inspect import Parameter, Signature
 from types import ModuleType
-<<<<<<< HEAD
-from typing import Any, Callable, Dict, Iterator, List, Sequence, Set, Tuple, Type, Union
-from typing import TYPE_CHECKING
-=======
 from typing import (
     Any, Callable, Dict, Iterator, List, Optional, Sequence, Set, Tuple, Type, Union
 )
->>>>>>> 9b45b00b
+from typing import TYPE_CHECKING
 
 from docutils.statemachine import StringList
 
@@ -1038,15 +1034,7 @@
     _new_docstrings = None  # type: List[List[str]]
     _signatures = None      # type: List[str]
 
-<<<<<<< HEAD
     def _find_signature(self) -> Tuple[str, str]:
-=======
-    def _find_signature(self, encoding: str = None) -> Tuple[str, str]:
-        if encoding is not None:
-            warnings.warn("The 'encoding' argument to autodoc.%s._find_signature() is "
-                          "deprecated." % self.__class__.__name__,
-                          RemovedInSphinx40Warning, stacklevel=2)
-
         # candidates of the object name
         valid_names = [self.objpath[-1]]  # type: ignore
         if isinstance(self, ClassDocumenter):
@@ -1054,7 +1042,6 @@
             if hasattr(self.object, '__mro__'):
                 valid_names.extend(cls.__name__ for cls in self.object.__mro__)
 
->>>>>>> 9b45b00b
         docstrings = self.get_doc()
         self._new_docstrings = docstrings[:]
         self._signatures = []
@@ -1106,22 +1093,10 @@
 
         return result
 
-<<<<<<< HEAD
     def get_doc(self, ignore: int = None) -> List[List[str]]:
-        lines = getattr(self, '_new_docstrings', None)
-        if lines is not None:
-            return lines
-        return super().get_doc(ignore)  # type: ignore
-=======
-    def get_doc(self, encoding: str = None, ignore: int = None) -> List[List[str]]:
-        if encoding is not None:
-            warnings.warn("The 'encoding' argument to autodoc.%s.get_doc() is deprecated."
-                          % self.__class__.__name__,
-                          RemovedInSphinx40Warning, stacklevel=2)
         if self._new_docstrings is not None:
             return self._new_docstrings
-        return super().get_doc(None, ignore)  # type: ignore
->>>>>>> 9b45b00b
+        return super().get_doc(ignore)  # type: ignore
 
     def format_signature(self, **kwargs: Any) -> str:
         if self.args is None and self.env.config.autodoc_docstring_signature:  # type: ignore
