"""Insert links to objects documented in remote Sphinx documentation.

This works as follows:

* Each Sphinx HTML build creates a file named "objects.inv" that contains a
  mapping from object names to URIs relative to the HTML set's root.

* Projects using the Intersphinx extension can specify links to such mapping
  files in the `intersphinx_mapping` config value.  The mapping will then be
  used to resolve otherwise missing references to objects into links to the
  other documentation.

* By default, the mapping file is assumed to be at the same location as the
  rest of the documentation; however, the location of the mapping file can
  also be specified individually, e.g. if the docs should be buildable
  without Internet access.
"""

from __future__ import annotations

import concurrent.futures
import copy
import functools
import posixpath
import re
import sys
import time
from os import path
from typing import IO, TYPE_CHECKING, Any, cast
from urllib.parse import urlsplit, urlunsplit

from docutils import nodes
from docutils.nodes import Element, Node, TextElement, system_message
from docutils.utils import Reporter

import sphinx
from sphinx.addnodes import pending_xref
from sphinx.application import Sphinx
from sphinx.builders.html import INVENTORY_FILENAME
from sphinx.config import Config
from sphinx.domains import Domain
from sphinx.environment import BuildEnvironment
from sphinx.errors import ExtensionError
from sphinx.locale import __
from sphinx.transforms.post_transforms import ReferencesResolver
from sphinx.util import logging, requests
from sphinx.util.docutils import CustomReSTDispatcher, SphinxRole
from sphinx.util.inventory import InventoryFile, InventoryItemSet
from sphinx.util.typing import Inventory, RoleFunction

if TYPE_CHECKING:
    from types import ModuleType

logger = logging.getLogger(__name__)


def process_disabled_reftypes(env: BuildEnvironment) -> None:
    # is a separate function so the tests can use it
    env.intersphinx_all_disabled = False  # type: ignore
    env.intersphinx_all_domain_disabled = set()  # type: ignore
    env.intersphinx_disabled_per_domain = {}  # type: ignore
    for d in env.config.intersphinx_disabled_reftypes:
        if d == '*':
            env.intersphinx_all_disabled = True  # type: ignore
        elif ':' in d:
            domain, typ = d.split(':', 1)
            if typ == '*':
                env.intersphinx_all_domain_disabled.add(domain)  # type: ignore
            else:
                env.intersphinx_disabled_per_domain.setdefault(  # type: ignore
                    domain, []).append(typ)


class EnvAdapter:
    """Adapter for environment to set inventory data and configuration settings."""

    def __init__(self, env: BuildEnvironment) -> None:
        self.env = env

        if not hasattr(env, 'intersphinx_cache'):
            process_disabled_reftypes(env)

            # initial storage when fetching inventories before processing
            self.env.intersphinx_cache = {}  # type: ignore
            # list of inventory names for validation
            self.env.intersphinx_inventory_names = set()  # type: ignore
            # old stuff
            self.env.intersphinx_inventory = {}  # type: ignore
            # store inventory data in domain-specific data structures
            self.env.intersphinx_by_domain_inventory = {}  # type: ignore
            self._clear_by_domain_inventory()

    @property
    def all_objtypes_disabled(self) -> bool:
        return self.env.intersphinx_all_disabled    # type: ignore

    def all_domain_objtypes_disabled(self, domain: str) -> bool:
        return domain in self.env.intersphinx_all_domain_disabled  # type: ignore

    def disabled_objtypes_in_domain(self, domain: str) -> list[str]:
        return self.env.intersphinx_disabled_per_domain.get(domain, [])  # type: ignore

    def _clear_by_domain_inventory(self) -> None:
        # reinitialize the domain-specific inventory stores
        for domain in self.env.domains.values():
            inv = copy.deepcopy(domain.initial_intersphinx_inventory)
            self.env.intersphinx_by_domain_inventory[domain.name] = inv  # type: ignore

    @property
    def cache(self) -> dict[str, tuple[str | None, int, Inventory]]:
        """Intersphinx cache.

        - Key is the URI of the remote inventory
        - Element one is the key given in the Sphinx intersphinx_mapping
          configuration value
        - Element two is a time value for cache invalidation, a float
        - Element three is the loaded remote inventory, type Inventory
        """
        return self.env.intersphinx_cache  # type: ignore

    @property
    def main_inventory(self) -> Inventory:
        # old stuff
        return self.env.intersphinx_inventory  # type: ignore

    @property
    def names(self) -> set[str | None]:
        return self.env.intersphinx_inventory_names  # type: ignore

    @property
    def by_domain_inventory(self) -> dict[str, dict[str, Any]]:
        return self.env.intersphinx_by_domain_inventory  # type: ignore

    def clear(self) -> None:
        self.env.intersphinx_inventory_names.clear()  # type: ignore
        self.env.intersphinx_inventory.clear()  # type: ignore
        self.env.intersphinx_by_domain_inventory.clear()  # type: ignore
        self._clear_by_domain_inventory()


def _strip_basic_auth(url: str) -> str:
    """Returns *url* with basic auth credentials removed. Also returns the
    basic auth username and password if they're present in *url*.

    E.g.: https://user:pass@example.com => https://example.com

    *url* need not include basic auth credentials.

    :param url: url which may or may not contain basic auth credentials
    :type url: ``str``

    :return: *url* with any basic auth creds removed
    :rtype: ``str``
    """
    frags = list(urlsplit(url))
    # swap out "user[:pass]@hostname" for "hostname"
    if '@' in frags[1]:
        frags[1] = frags[1].split('@')[1]
    return urlunsplit(frags)


def _read_from_url(url: str, config: Config | None = None) -> IO:
    """Reads data from *url* with an HTTP *GET*.

    This function supports fetching from resources which use basic HTTP auth as
    laid out by RFC1738 § 3.1. See § 5 for grammar definitions for URLs.

    .. seealso:

       https://www.ietf.org/rfc/rfc1738.txt

    :param url: URL of an HTTP resource
    :type url: ``str``

    :return: data read from resource described by *url*
    :rtype: ``file``-like object
    """
    r = requests.get(url, stream=True, config=config, timeout=config.intersphinx_timeout)
    r.raise_for_status()
    r.raw.url = r.url
    # decode content-body based on the header.
    # ref: https://github.com/kennethreitz/requests/issues/2155
    r.raw.read = functools.partial(r.raw.read, decode_content=True)
    return r.raw


def _get_safe_url(url: str) -> str:
    """Gets version of *url* with basic auth passwords obscured. This function
    returns results suitable for printing and logging.

    E.g.: https://user:12345@example.com => https://user@example.com

    :param url: a url
    :type url: ``str``

    :return: *url* with password removed
    :rtype: ``str``
    """
    parts = urlsplit(url)
    if parts.username is None:
        return url
    else:
        frags = list(parts)
        if parts.port:
            frags[1] = f'{parts.username}@{parts.hostname}:{parts.port}'
        else:
            frags[1] = f'{parts.username}@{parts.hostname}'

        return urlunsplit(frags)


def fetch_inventory(app: Sphinx, uri: str, inv: Any) -> Inventory:
    """Fetch, parse and return an intersphinx inventory file."""
    # both *uri* (base URI of the links to generate) and *inv* (actual
    # location of the inventory file) can be local or remote URIs
    localuri = '://' not in uri
    if not localuri:
        # case: inv URI points to remote resource; strip any existing auth
        uri = _strip_basic_auth(uri)
    try:
        if '://' in inv:
            f = _read_from_url(inv, config=app.config)
        else:
            f = open(path.join(app.srcdir, inv), 'rb')
    except Exception as err:
        err.args = ('intersphinx inventory %r not fetchable due to %s: %s',
                    inv, err.__class__, str(err))
        raise
    try:
        if hasattr(f, 'url'):
            newinv = f.url
            if inv != newinv:
                logger.info(__('intersphinx inventory has moved: %s -> %s'), inv, newinv)

                if uri in (inv, path.dirname(inv), path.dirname(inv) + '/'):
                    uri = path.dirname(newinv)
        with f:
            try:
                join = path.join if localuri else posixpath.join
                invdata = InventoryFile.load(f, uri, join)
            except ValueError as exc:
                raise ValueError('unknown or unsupported inventory version: %r' % exc) from exc
    except Exception as err:
        err.args = ('intersphinx inventory %r not readable due to %s: %s',
                    inv, err.__class__.__name__, str(err))
        raise
    else:
        return invdata


def fetch_inventory_group(
    name: str | None,
    uri: str,
    invs: tuple[str | None, ...],
    cache: dict[str, tuple[str | None, int, Inventory]],
    app: Any,
    now: int,
) -> bool:
    cache_time = now - app.config.intersphinx_cache_limit * 86400
    failures = []
    try:
        for inv in invs:
            if not inv:
                inv = posixpath.join(uri, INVENTORY_FILENAME)
            # decide whether the inventory must be read: always read local
            # files; remote ones only if the cache time is expired
            if '://' not in inv or uri not in cache or cache[uri][1] < cache_time:
                safe_inv_url = _get_safe_url(inv)
                logger.info(__('loading intersphinx inventory from %s...'), safe_inv_url)
                try:
                    invdata = fetch_inventory(app, uri, inv)
                except Exception as err:
                    failures.append(err.args)
                    continue
                if invdata:
                    cache[uri] = (name, now, invdata)
                    return True
        return False
    finally:
        if failures == []:
            pass
        elif len(failures) < len(invs):
            logger.info(__("encountered some issues with some of the inventories,"
                           " but they had working alternatives:"))
            for fail in failures:
                logger.info(*fail)
        else:
            issues = '\n'.join([f[0] % f[1:] for f in failures])
            logger.warning(__("failed to reach any of the inventories "
                              "with the following issues:") + "\n" + issues)


debug = False


def load_mappings(app: Sphinx) -> None:
    """Load all intersphinx mappings into the environment."""
    now = int(time.time())
    inventories = EnvAdapter(app.builder.env)

    with concurrent.futures.ThreadPoolExecutor() as pool:
        futures = []
        name: str | None
        uri: str
        invs: tuple[str | None, ...]
        for name, (uri, invs) in app.config.intersphinx_mapping.values():
            futures.append(pool.submit(
                fetch_inventory_group, name, uri, invs, inventories.cache, app, now,
            ))
        updated = [f.result() for f in concurrent.futures.as_completed(futures)]

    if any(updated):
        inventories.clear()

        if True:
            # old stuff, still used in the tests
            cached_vals = list(inventories.cache.values())
            named_vals = sorted(v for v in cached_vals if v[0])
            unnamed_vals = [v for v in cached_vals if not v[0]]
            for _name, _, invdata in named_vals + unnamed_vals:
                for type, objects in invdata.items():
                    inventories.main_inventory.setdefault(type, {}).update(objects)
            # end of old stuff

        # first collect all entries indexed by domain, object name, and object type
        # domain -> object_type -> object_name -> InventoryItemSet([(inv_name, inner_data)])
        entries: dict[str, dict[str, dict[str, InventoryItemSet]]] = {}
        for inv_name, _, inv_data in inventories.cache.values():
            assert inv_name not in inventories.names
            inventories.names.add(inv_name)

            for inv_object_type, inv_objects in inv_data.items():
                domain_name, object_type = inv_object_type.split(':')

                # skip objects in domains we don't use
                if domain_name not in app.env.domains:
                    continue

                domain_entries = entries.setdefault(domain_name, {})
                per_type = domain_entries.setdefault(object_type, {})
                for object_name, object_data in inv_objects.items():
                    item_set = per_type.setdefault(object_name, InventoryItemSet())
                    item_set.append(inv_name, object_data)

        # and then give the data to each domain
        for domain_name, domain_entries in entries.items():
            if debug:
                print(f"intersphinx debug(load_mappings): domain={domain_name}")
                print(f"intersphinx debug(load_mappings): entries={domain_entries}")
            domain = app.env.domains[domain_name]
            domain_store = inventories.by_domain_inventory[domain_name]
            domain.intersphinx_add_entries(domain_store, domain_entries)


def _resolve_reference_in_domain(env: BuildEnvironment,
                                 inv_name: str | None,
                                 honor_disabled_refs: bool,
                                 domain: Domain,
                                 node: pending_xref, contnode: TextElement,
                                 ) -> nodes.reference | None:
    if honor_disabled_refs:
        conf = EnvAdapter(env)  # make sure the disabled has been processed
        assert not conf.all_objtypes_disabled
        assert not conf.all_domain_objtypes_disabled(domain.name)
        disabled_refs = conf.disabled_objtypes_in_domain(domain.name)
    else:
        disabled_refs = []

    domain_store = EnvAdapter(env).by_domain_inventory[domain.name]
    inv_set = domain.intersphinx_resolve_xref(
        env, domain_store, node['reftype'], node['reftarget'], disabled_refs, node, contnode)
    if debug:
        print(f"intersphinx debug(_resolve_reference_in_domain): inv_set={inv_set}")
    if inv_set is None:
        return None
    inv_set_restricted = inv_set.select_inventory(inv_name)
    if debug:
        print("intersphinx debug(_resolve_reference_in_domain):"
              " inv_name={}, inv_set_restricted={}".format(inv_name, inv_set_restricted))
    try:
        return inv_set_restricted.make_reference_node(domain.name, node, contnode)
    except ValueError:
        return None


def _resolve_reference(env: BuildEnvironment, inv_name: str | None,
                       honor_disabled_refs: bool,
                       node: pending_xref, contnode: TextElement) -> Element | None:
    # disabling should only be done if no inventory is given
    honor_disabled_refs = honor_disabled_refs and inv_name is None

    if honor_disabled_refs and EnvAdapter(env).all_objtypes_disabled:
        return None

    if node['reftype'] == 'any':
        for domain_name, domain in env.domains.items():
            if (honor_disabled_refs
                    and EnvAdapter(env).all_domain_objtypes_disabled(domain_name)):
                continue
            res = _resolve_reference_in_domain(env, inv_name, honor_disabled_refs,
                                               domain, node, contnode)
            if res is not None:
                return res
        return None
    else:
        domain_name = node.get('refdomain')
        if not domain_name:
            # only objects in domains are in the inventory
            return None
        if honor_disabled_refs and EnvAdapter(env).all_domain_objtypes_disabled(domain_name):
            return None
        domain = env.get_domain(domain_name)
        return _resolve_reference_in_domain(env, inv_name, honor_disabled_refs,
                                            domain, node, contnode)


def inventory_exists(env: BuildEnvironment, inv_name: str) -> bool:
    return inv_name in EnvAdapter(env).names


def resolve_reference_in_inventory(env: BuildEnvironment,
                                   inv_name: str,
                                   node: pending_xref, contnode: TextElement,
                                   ) -> Element | None:
    """Attempt to resolve a missing reference via intersphinx references.

    Resolution is tried in the given inventory with the target as is.

    Requires ``inventory_exists(env, inv_name)``.
    """
    assert inventory_exists(env, inv_name)
    return _resolve_reference(env, inv_name, False, node, contnode)


def resolve_reference_any_inventory(env: BuildEnvironment,
                                    honor_disabled_refs: bool,
                                    node: pending_xref, contnode: TextElement,
                                    ) -> Element | None:
    """Attempt to resolve a missing reference via intersphinx references.

    Resolution is tried with the target as is in any inventory.
    """
    return _resolve_reference(env, None, honor_disabled_refs, node, contnode)


def resolve_reference_detect_inventory(env: BuildEnvironment,
                                       node: pending_xref, contnode: TextElement,
                                       ) -> Element | None:
    """Attempt to resolve a missing reference via intersphinx references.

    Resolution is tried first with the target as is in any inventory.
    If this does not succeed, then the target is split by the first ``:``,
    to form ``inv_name:newtarget``. If ``inv_name`` is a named inventory, then resolution
    is tried in that inventory with the new target.
    """

    # ordinary direct lookup, use data as is
    res = resolve_reference_any_inventory(env, True, node, contnode)
    if res is not None:
        return res

    # try splitting the target into 'inv_name:target'
    target = node['reftarget']
    if ':' not in target:
        return None
    inv_name, newtarget = target.split(':', 1)
    if not inventory_exists(env, inv_name):
        return None
    node['reftarget'] = newtarget
    node['origtarget'] = target
    res_inv = resolve_reference_in_inventory(env, inv_name, node, contnode)
    node['reftarget'] = target
    del node['origtarget']
    return res_inv


def missing_reference(app: Sphinx, env: BuildEnvironment, node: pending_xref,
                      contnode: TextElement) -> Element | None:
    """Attempt to resolve a missing reference via intersphinx references."""

    return resolve_reference_detect_inventory(env, node, contnode)


class IntersphinxDispatcher(CustomReSTDispatcher):
    """Custom dispatcher for external role.

    This enables :external:***:/:external+***: roles on parsing reST document.
    """

    def role(
        self, role_name: str, language_module: ModuleType, lineno: int, reporter: Reporter,
    ) -> tuple[RoleFunction, list[system_message]]:
        if len(role_name) > 9 and role_name.startswith(('external:', 'external+')):
            return IntersphinxRole(role_name), []
        else:
            return super().role(role_name, language_module, lineno, reporter)


class IntersphinxRole(SphinxRole):
    # group 1: just for the optionality of the inventory name
    # group 2: the inventory name (optional)
    # group 3: the domain:role or role part
    _re_inv_ref = re.compile(r"(\+([^:]+))?:(.*)")

    def __init__(self, orig_name: str) -> None:
        self.orig_name = orig_name

    def run(self) -> tuple[list[Node], list[system_message]]:
        assert self.name == self.orig_name.lower()
        inventory, name_suffix = self.get_inventory_and_name_suffix(self.orig_name)
        if inventory and not inventory_exists(self.env, inventory):
            logger.warning(__('inventory for external cross-reference not found: %s'),
                           inventory, location=(self.env.docname, self.lineno))
            return [], []

        role_name = self.get_role_name(name_suffix)
        if role_name is None:
            logger.warning(__('role for external cross-reference not found: %s'), name_suffix,
                           location=(self.env.docname, self.lineno))
            return [], []

        result, messages = self.invoke_role(role_name)
        for node in result:
            if isinstance(node, pending_xref):
                node['intersphinx'] = True
                node['inventory'] = inventory

        return result, messages

    def get_inventory_and_name_suffix(self, name: str) -> tuple[str | None, str]:
        assert name.startswith('external'), name
        assert name[8] in ':+', name
        # either we have an explicit inventory name, i.e,
        # :external+inv:role:        or
        # :external+inv:domain:role:
        # or we look in all inventories, i.e.,
        # :external:role:            or
        # :external:domain:role:
        inv, suffix = IntersphinxRole._re_inv_ref.fullmatch(name, 8).group(2, 3)
        return inv, suffix

    def get_role_name(self, name: str) -> tuple[str, str] | None:
        names = name.split(':')
        if len(names) == 1:
            # role
            default_domain = self.env.temp_data.get('default_domain')
            domain = default_domain.name if default_domain else None
            role = names[0]
        elif len(names) == 2:
            # domain:role:
            domain = names[0]
            role = names[1]
        else:
            return None

        if domain and self.is_existent_role(domain, role):
            return (domain, role)
        elif self.is_existent_role('std', role):
            return ('std', role)
        else:
            return None

    def is_existent_role(self, domain_name: str, role_name: str) -> bool:
        try:
            domain = self.env.get_domain(domain_name)
            return role_name in domain.roles
        except ExtensionError:
            return False

    def invoke_role(self, role: tuple[str, str]) -> tuple[list[Node], list[system_message]]:
        domain = self.env.get_domain(role[0])
        if domain:
            role_func = domain.role(role[1])

            return role_func(':'.join(role), self.rawtext, self.text, self.lineno,
                             self.inliner, self.options, self.content)
        else:
            return [], []


class IntersphinxRoleResolver(ReferencesResolver):
    """pending_xref node resolver for intersphinx role.

    This resolves pending_xref nodes generated by :intersphinx:***: role.
    """

    default_priority = ReferencesResolver.default_priority - 1

    def run(self, **kwargs: Any) -> None:
        for node in self.document.findall(pending_xref):
            if 'intersphinx' not in node:
                continue
            contnode = cast(nodes.TextElement, node[0].deepcopy())
            inv_name = node['inventory']
            if inv_name is not None:
                assert inventory_exists(self.env, inv_name)
                newnode = resolve_reference_in_inventory(self.env, inv_name, node, contnode)
            else:
                newnode = resolve_reference_any_inventory(self.env, False, node, contnode)
            if newnode is None:
                typ = node['reftype']
                msg = (__('external %s:%s reference target not found: %s') %
                       (node['refdomain'], typ, node['reftarget']))
                logger.warning(msg, location=node, type='ref', subtype=typ)
                node.replace_self(contnode)
            else:
                node.replace_self(newnode)


def install_dispatcher(app: Sphinx, docname: str, source: list[str]) -> None:
    """Enable IntersphinxDispatcher.

    .. note:: The installed dispatcher will be uninstalled on disabling sphinx_domain
              automatically.
    """
    dispatcher = IntersphinxDispatcher()
    dispatcher.enable()


def normalize_intersphinx_mapping(app: Sphinx, config: Config) -> None:
    for key, value in config.intersphinx_mapping.copy().items():
        try:
            if isinstance(value, (list, tuple)):
                # new format
                name, (uri, inv) = key, value
                if not isinstance(name, str):
                    logger.warning(__('intersphinx identifier %r is not string. Ignored'),
                                   name)
                    config.intersphinx_mapping.pop(key)
                    continue
            else:
                # old format, no name
                # xref RemovedInSphinx80Warning
                name, uri, inv = None, key, value
                logger.warning(
                    "The pre-Sphinx 1.0 'intersphinx_mapping' format is "
<<<<<<< HEAD
                    "deprecated and will be removed. Update to the current "
                    "format as described in the documentation. "
=======
                    "deprecated and will be removed in Sphinx 8. Update to the "
                    "current format as described in the documentation. "
>>>>>>> 2902c6c5
                    f"Hint: \"intersphinx_mapping = {{'<name>': {(uri, inv)!r}}}\"."
                    "https://www.sphinx-doc.org/en/master/usage/extensions/intersphinx.html#confval-intersphinx_mapping",  # NoQA: E501
                )

            if not isinstance(inv, tuple):
                config.intersphinx_mapping[key] = (name, (uri, (inv,)))
            else:
                config.intersphinx_mapping[key] = (name, (uri, inv))
        except Exception as exc:
            logger.warning(__('Failed to read intersphinx_mapping[%s], ignored: %r'), key, exc)
            config.intersphinx_mapping.pop(key)


def setup(app: Sphinx) -> dict[str, Any]:
    app.add_config_value('intersphinx_mapping', {}, True)
    app.add_config_value('intersphinx_cache_limit', 5, False)
    app.add_config_value('intersphinx_timeout', None, False)
    app.add_config_value('intersphinx_disabled_reftypes', ['std:doc'], True)
    app.connect('config-inited', normalize_intersphinx_mapping, priority=800)
    app.connect('builder-inited', load_mappings)
    app.connect('source-read', install_dispatcher)
    app.connect('missing-reference', missing_reference)
    app.add_post_transform(IntersphinxRoleResolver)
    return {
        'version': sphinx.__display_version__,
        'env_version': 2,
        'parallel_read_safe': True,
    }


def inspect_main(argv: list[str]) -> None:
    """Debug functionality to print out an inventory"""
    if len(argv) < 1:
        print("Print out an inventory file.\n"
              "Error: must specify local path or URL to an inventory file.",
              file=sys.stderr)
        raise SystemExit(1)

    class MockConfig:
        intersphinx_timeout: int | None = None
        tls_verify = False
        user_agent = None

    class MockApp:
        srcdir = ''
        config = MockConfig()

        def warn(self, msg: str) -> None:
            print(msg, file=sys.stderr)

    try:
        filename = argv[0]
        invdata = fetch_inventory(MockApp(), '', filename)  # type: ignore
        for key in sorted(invdata or {}):
            print(key)
            for entry, einfo in sorted(invdata[key].items()):
                print('\t%-40s %s%s' % (entry,
                                        '%-40s: ' % einfo[3] if einfo[3] != '-' else '',
                                        einfo[2]))
    except ValueError as exc:
        print(exc.args[0] % exc.args[1:])
    except Exception as exc:
        print('Unknown error: %r' % exc)


if __name__ == '__main__':
    import logging as _logging
    _logging.basicConfig()

    inspect_main(argv=sys.argv[1:])<|MERGE_RESOLUTION|>--- conflicted
+++ resolved
@@ -634,13 +634,8 @@
                 name, uri, inv = None, key, value
                 logger.warning(
                     "The pre-Sphinx 1.0 'intersphinx_mapping' format is "
-<<<<<<< HEAD
-                    "deprecated and will be removed. Update to the current "
-                    "format as described in the documentation. "
-=======
                     "deprecated and will be removed in Sphinx 8. Update to the "
                     "current format as described in the documentation. "
->>>>>>> 2902c6c5
                     f"Hint: \"intersphinx_mapping = {{'<name>': {(uri, inv)!r}}}\"."
                     "https://www.sphinx-doc.org/en/master/usage/extensions/intersphinx.html#confval-intersphinx_mapping",  # NoQA: E501
                 )
