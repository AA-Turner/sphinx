--- conflicted
+++ resolved
@@ -79,17 +79,6 @@
         else:
             return None
 
-<<<<<<< HEAD
-=======
-    def process_doc(
-        self, env: BuildEnvironment, docname: str, document: nodes.document
-    ) -> None:
-        def math_node(node: Node) -> bool:
-            return isinstance(node, nodes.math | nodes.math_block)
-
-        self.data['has_equations'][docname] = any(document.findall(math_node))
-
->>>>>>> df06e6d6
     def clear_doc(self, docname: str) -> None:
         for equation_id, (doc, _eqno) in list(self.equations.items()):
             if doc == docname:
@@ -99,14 +88,6 @@
         for labelid, (doc, eqno) in otherdata['objects'].items():
             if doc in docnames:
                 self.equations[labelid] = (doc, eqno)
-
-<<<<<<< HEAD
-    def resolve_xref(self, env: BuildEnvironment, fromdocname: str, builder: Builder,
-                     typ: str, target: str, node: pending_xref, contnode: Element,
-                     ) -> Element | None:
-=======
-        for docname in docnames:
-            self.data['has_equations'][docname] = otherdata['has_equations'][docname]
 
     def resolve_xref(
         self,
@@ -118,7 +99,6 @@
         node: pending_xref,
         contnode: Element,
     ) -> nodes.reference | None:
->>>>>>> df06e6d6
         assert typ in {'eq', 'numref'}
         result = self.equations.get(target)
         if result:
@@ -166,18 +146,6 @@
     def get_objects(self) -> Iterable[tuple[str, str, str, str, str, int]]:
         return []
 
-<<<<<<< HEAD
-=======
-    def has_equations(self, docname: str | None = None) -> bool:
-        if not docname:
-            return any(self.data['has_equations'].values())
-
-        return (
-            self.data['has_equations'].get(docname, False)
-            or any(map(self.has_equations, self.env.toctree_includes.get(docname, ())))
-        )  # fmt: skip
-
->>>>>>> df06e6d6
 
 def setup(app: Sphinx) -> ExtensionMetadata:
     app.add_domain(MathDomain)
