"""
    sphinx.parsers
    ~~~~~~~~~~~~~~

    A Base class for additional parsers.

    :copyright: Copyright 2007-2020 by the Sphinx team, see AUTHORS.
    :license: BSD, see LICENSE for details.
"""

import warnings
from typing import Any, Dict, List, Type, Union
from typing import TYPE_CHECKING

import docutils.parsers
import docutils.parsers.rst
from docutils import nodes
from docutils.parsers.rst import states
from docutils.statemachine import StringList
from docutils.transforms.universal import SmartQuotes

from sphinx.deprecation import RemovedInSphinx50Warning
from sphinx.util.rst import append_epilog, prepend_prolog

<<<<<<< HEAD
if TYPE_CHECKING:
    from docutils.transforms import Transform  # NOQA
=======
if False:
    # For type annotation
    from typing import Type  # NOQA # for python3.5.1

    from docutils.transforms import Transform  # NOQA

>>>>>>> 64fb1e56
    from sphinx.application import Sphinx


class Parser(docutils.parsers.Parser):
    """
    A base class of source parsers.  The additional parsers should inherit this class instead
    of ``docutils.parsers.Parser``.  Compared with ``docutils.parsers.Parser``, this class
    improves accessibility to Sphinx APIs.

    The subclasses can access following objects and functions:

    self.app
        The application object (:class:`sphinx.application.Sphinx`)
    self.config
        The config object (:class:`sphinx.config.Config`)
    self.env
        The environment object (:class:`sphinx.environment.BuildEnvironment`)
    self.warn()
        Emit a warning. (Same as :meth:`sphinx.application.Sphinx.warn()`)
    self.info()
        Emit a informational message. (Same as :meth:`sphinx.application.Sphinx.info()`)

    .. deprecated:: 1.6
       ``warn()`` and ``info()`` is deprecated.  Use :mod:`sphinx.util.logging` instead.
    .. deprecated:: 3.0
       parser.app is deprecated.
    """

    def set_application(self, app: "Sphinx") -> None:
        """set_application will be called from Sphinx to set app and other instance variables

        :param sphinx.application.Sphinx app: Sphinx application object
        """
        self._app = app
        self.config = app.config
        self.env = app.env

    @property
    def app(self) -> "Sphinx":
        warnings.warn('parser.app is deprecated.', RemovedInSphinx50Warning, stacklevel=2)
        return self._app


class RSTParser(docutils.parsers.rst.Parser, Parser):
    """A reST parser for Sphinx."""

    def get_transforms(self) -> List[Type["Transform"]]:
        """Sphinx's reST parser replaces a transform class for smart-quotes by own's

        refs: sphinx.io.SphinxStandaloneReader
        """
        transforms = super().get_transforms()
        transforms.remove(SmartQuotes)
        return transforms

    def parse(self, inputstring: Union[str, StringList], document: nodes.document) -> None:
        """Parse text and generate a document tree."""
        self.setup_parse(inputstring, document)  # type: ignore
        self.statemachine = states.RSTStateMachine(
            state_classes=self.state_classes,
            initial_state=self.initial_state,
            debug=document.reporter.debug_flag)

        # preprocess inputstring
        if isinstance(inputstring, str):
            lines = docutils.statemachine.string2lines(
                inputstring, tab_width=document.settings.tab_width,
                convert_whitespace=True)

            inputlines = StringList(lines, document.current_source)
        else:
            inputlines = inputstring

        self.decorate(inputlines)
        self.statemachine.run(inputlines, document, inliner=self.inliner)
        self.finish_parse()

    def decorate(self, content: StringList) -> None:
        """Preprocess reST content before parsing."""
        prepend_prolog(content, self.config.rst_prolog)
        append_epilog(content, self.config.rst_epilog)


def setup(app: "Sphinx") -> Dict[str, Any]:
    app.add_source_parser(RSTParser)

    return {
        'version': 'builtin',
        'parallel_read_safe': True,
        'parallel_write_safe': True,
    }<|MERGE_RESOLUTION|>--- conflicted
+++ resolved
@@ -22,17 +22,9 @@
 from sphinx.deprecation import RemovedInSphinx50Warning
 from sphinx.util.rst import append_epilog, prepend_prolog
 
-<<<<<<< HEAD
 if TYPE_CHECKING:
     from docutils.transforms import Transform  # NOQA
-=======
-if False:
-    # For type annotation
-    from typing import Type  # NOQA # for python3.5.1
 
-    from docutils.transforms import Transform  # NOQA
-
->>>>>>> 64fb1e56
     from sphinx.application import Sphinx
 
 
