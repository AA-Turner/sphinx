--- conflicted
+++ resolved
@@ -14,10 +14,7 @@
 from sphinx.addnodes import pending_xref
 from sphinx.locale import _
 from sphinx.util import logging
-<<<<<<< HEAD
 from sphinx.util.nodes import find_pending_xref_condition
-=======
->>>>>>> 075986c5
 from sphinx.util.typing import Inventory, InventoryItem
 
 BUFSIZE = 16 * 1024
@@ -144,11 +141,7 @@
             if location.endswith('$'):
                 location = location[:-1] + name
             location = join(uri, location)
-<<<<<<< HEAD
-            inv_item: InventoryItem = (projname, version, location, dispname)
-=======
             inv_item: InventoryItem = projname, version, location, dispname
->>>>>>> 075986c5
             invdata.setdefault(type, {})[name] = inv_item
         return invdata
 
