"""
    sphinx.environment.collectors.toctree
    ~~~~~~~~~~~~~~~~~~~~~~~~~~~~~~~~~~~~~

    Toctree collector for sphinx.environment.

    :copyright: Copyright 2007-2020 by the Sphinx team, see AUTHORS.
    :license: BSD, see LICENSE for details.
"""

<<<<<<< HEAD
from typing import Any, Dict, List, Set, Tuple, Type, TypeVar
from typing import cast
=======
from typing import Any, Dict, List, Set, Tuple, TypeVar, cast
>>>>>>> 64fb1e56

from docutils import nodes
from docutils.nodes import Element, Node

from sphinx import addnodes
from sphinx.application import Sphinx
from sphinx.environment import BuildEnvironment
from sphinx.environment.adapters.toctree import TocTree
from sphinx.environment.collectors import EnvironmentCollector
from sphinx.locale import __
from sphinx.transforms import SphinxContentsFilter
from sphinx.util import logging, url_re


N = TypeVar('N')

logger = logging.getLogger(__name__)


class TocTreeCollector(EnvironmentCollector):
    def clear_doc(self, app: Sphinx, env: BuildEnvironment, docname: str) -> None:
        env.tocs.pop(docname, None)
        env.toc_secnumbers.pop(docname, None)
        env.toc_fignumbers.pop(docname, None)
        env.toc_num_entries.pop(docname, None)
        env.toctree_includes.pop(docname, None)
        env.glob_toctrees.discard(docname)
        env.numbered_toctrees.discard(docname)

        for subfn, fnset in list(env.files_to_rebuild.items()):
            fnset.discard(docname)
            if not fnset:
                del env.files_to_rebuild[subfn]

    def merge_other(self, app: Sphinx, env: BuildEnvironment, docnames: Set[str],
                    other: BuildEnvironment) -> None:
        for docname in docnames:
            env.tocs[docname] = other.tocs[docname]
            env.toc_num_entries[docname] = other.toc_num_entries[docname]
            if docname in other.toctree_includes:
                env.toctree_includes[docname] = other.toctree_includes[docname]
            if docname in other.glob_toctrees:
                env.glob_toctrees.add(docname)
            if docname in other.numbered_toctrees:
                env.numbered_toctrees.add(docname)

        for subfn, fnset in other.files_to_rebuild.items():
            env.files_to_rebuild.setdefault(subfn, set()).update(fnset & set(docnames))

    def process_doc(self, app: Sphinx, doctree: nodes.document) -> None:
        """Build a TOC from the doctree and store it in the inventory."""
        docname = app.env.docname
        numentries = [0]  # nonlocal again...

        def traverse_in_section(node: Element, cls: "Type[N]") -> List[N]:
            """Like traverse(), but stay within the same section."""
            result = []  # type: List[N]
            if isinstance(node, cls):
                result.append(node)
            for child in node.children:
                if isinstance(child, nodes.section):
                    continue
                elif isinstance(child, nodes.Element):
                    result.extend(traverse_in_section(child, cls))
            return result

        def build_toc(node: Element, depth: int = 1) -> nodes.bullet_list:
            entries = []  # type: List[Element]
            for sectionnode in node:
                # find all toctree nodes in this section and add them
                # to the toc (just copying the toctree node which is then
                # resolved in self.get_and_resolve_doctree)
                if isinstance(sectionnode, nodes.section):
                    title = sectionnode[0]
                    # copy the contents of the section title, but without references
                    # and unnecessary stuff
                    visitor = SphinxContentsFilter(doctree)
                    title.walkabout(visitor)
                    nodetext = visitor.get_entry_text()
                    if not numentries[0]:
                        # for the very first toc entry, don't add an anchor
                        # as it is the file's title anyway
                        anchorname = ''
                    else:
                        anchorname = '#' + sectionnode['ids'][0]
                    numentries[0] += 1
                    # make these nodes:
                    # list_item -> compact_paragraph -> reference
                    reference = nodes.reference(
                        '', '', internal=True, refuri=docname,
                        anchorname=anchorname, *nodetext)
                    para = addnodes.compact_paragraph('', '', reference)
                    item = nodes.list_item('', para)  # type: Element
                    sub_item = build_toc(sectionnode, depth + 1)
                    if sub_item:
                        item += sub_item
                    entries.append(item)
                elif isinstance(sectionnode, addnodes.only):
                    onlynode = addnodes.only(expr=sectionnode['expr'])
                    blist = build_toc(sectionnode, depth)
                    if blist:
                        onlynode += blist.children
                        entries.append(onlynode)
                elif isinstance(sectionnode, nodes.Element):
                    for toctreenode in traverse_in_section(sectionnode,
                                                           addnodes.toctree):
                        item = toctreenode.copy()
                        entries.append(item)
                        # important: do the inventory stuff
                        TocTree(app.env).note(docname, toctreenode)
            if entries:
                return nodes.bullet_list('', *entries)
            return None
        toc = build_toc(doctree)
        if toc:
            app.env.tocs[docname] = toc
        else:
            app.env.tocs[docname] = nodes.bullet_list('')
        app.env.toc_num_entries[docname] = numentries[0]

    def get_updated_docs(self, app: Sphinx, env: BuildEnvironment) -> List[str]:
        return self.assign_section_numbers(env) + self.assign_figure_numbers(env)

    def assign_section_numbers(self, env: BuildEnvironment) -> List[str]:
        """Assign a section number to each heading under a numbered toctree."""
        # a list of all docnames whose section numbers changed
        rewrite_needed = []

        assigned = set()  # type: Set[str]
        old_secnumbers = env.toc_secnumbers
        env.toc_secnumbers = {}

        def _walk_toc(node: Element, secnums: Dict, depth: int, titlenode: nodes.title = None) -> None:  # NOQA
            # titlenode is the title of the document, it will get assigned a
            # secnumber too, so that it shows up in next/prev/parent rellinks
            for subnode in node.children:
                if isinstance(subnode, nodes.bullet_list):
                    numstack.append(0)
                    _walk_toc(subnode, secnums, depth - 1, titlenode)
                    numstack.pop()
                    titlenode = None
                elif isinstance(subnode, nodes.list_item):
                    _walk_toc(subnode, secnums, depth, titlenode)
                    titlenode = None
                elif isinstance(subnode, addnodes.only):
                    # at this stage we don't know yet which sections are going
                    # to be included; just include all of them, even if it leads
                    # to gaps in the numbering
                    _walk_toc(subnode, secnums, depth, titlenode)
                    titlenode = None
                elif isinstance(subnode, addnodes.compact_paragraph):
                    numstack[-1] += 1
                    reference = cast(nodes.reference, subnode[0])
                    if depth > 0:
                        number = list(numstack)
                        secnums[reference['anchorname']] = tuple(numstack)
                    else:
                        number = None
                        secnums[reference['anchorname']] = None
                    reference['secnumber'] = number
                    if titlenode:
                        titlenode['secnumber'] = number
                        titlenode = None
                elif isinstance(subnode, addnodes.toctree):
                    _walk_toctree(subnode, depth)

        def _walk_toctree(toctreenode: addnodes.toctree, depth: int) -> None:
            if depth == 0:
                return
            for (title, ref) in toctreenode['entries']:
                if url_re.match(ref) or ref == 'self':
                    # don't mess with those
                    continue
                elif ref in assigned:
                    logger.warning(__('%s is already assigned section numbers '
                                      '(nested numbered toctree?)'), ref,
                                   location=toctreenode, type='toc', subtype='secnum')
                elif ref in env.tocs:
                    secnums = {}  # type: Dict[str, Tuple[int, ...]]
                    env.toc_secnumbers[ref] = secnums
                    assigned.add(ref)
                    _walk_toc(env.tocs[ref], secnums, depth, env.titles.get(ref))
                    if secnums != old_secnumbers.get(ref):
                        rewrite_needed.append(ref)

        for docname in env.numbered_toctrees:
            assigned.add(docname)
            doctree = env.get_doctree(docname)
            for toctreenode in doctree.traverse(addnodes.toctree):
                depth = toctreenode.get('numbered', 0)
                if depth:
                    # every numbered toctree gets new numbering
                    numstack = [0]
                    _walk_toctree(toctreenode, depth)

        return rewrite_needed

    def assign_figure_numbers(self, env: BuildEnvironment) -> List[str]:
        """Assign a figure number to each figure under a numbered toctree."""

        rewrite_needed = []

        assigned = set()  # type: Set[str]
        old_fignumbers = env.toc_fignumbers
        env.toc_fignumbers = {}
        fignum_counter = {}  # type: Dict[str, Dict[Tuple[int, ...], int]]

        def get_figtype(node: Node) -> str:
            for domain in env.domains.values():
                figtype = domain.get_enumerable_node_type(node)
                if domain.name == 'std' and not domain.get_numfig_title(node):  # type: ignore
                    # Skip if uncaptioned node
                    continue

                if figtype:
                    return figtype

            return None

        def get_section_number(docname: str, section: nodes.section) -> Tuple[int, ...]:
            anchorname = '#' + section['ids'][0]
            secnumbers = env.toc_secnumbers.get(docname, {})
            if anchorname in secnumbers:
                secnum = secnumbers.get(anchorname)
            else:
                secnum = secnumbers.get('')

            return secnum or tuple()

        def get_next_fignumber(figtype: str, secnum: Tuple[int, ...]) -> Tuple[int, ...]:
            counter = fignum_counter.setdefault(figtype, {})

            secnum = secnum[:env.config.numfig_secnum_depth]
            counter[secnum] = counter.get(secnum, 0) + 1
            return secnum + (counter[secnum],)

        def register_fignumber(docname: str, secnum: Tuple[int, ...],
                               figtype: str, fignode: Element) -> None:
            env.toc_fignumbers.setdefault(docname, {})
            fignumbers = env.toc_fignumbers[docname].setdefault(figtype, {})
            figure_id = fignode['ids'][0]

            fignumbers[figure_id] = get_next_fignumber(figtype, secnum)

        def _walk_doctree(docname: str, doctree: Element, secnum: Tuple[int, ...]) -> None:
            for subnode in doctree.children:
                if isinstance(subnode, nodes.section):
                    next_secnum = get_section_number(docname, subnode)
                    if next_secnum:
                        _walk_doctree(docname, subnode, next_secnum)
                    else:
                        _walk_doctree(docname, subnode, secnum)
                elif isinstance(subnode, addnodes.toctree):
                    for title, subdocname in subnode['entries']:
                        if url_re.match(subdocname) or subdocname == 'self':
                            # don't mess with those
                            continue

                        _walk_doc(subdocname, secnum)
                elif isinstance(subnode, nodes.Element):
                    figtype = get_figtype(subnode)
                    if figtype and subnode['ids']:
                        register_fignumber(docname, secnum, figtype, subnode)

                    _walk_doctree(docname, subnode, secnum)

        def _walk_doc(docname: str, secnum: Tuple[int, ...]) -> None:
            if docname not in assigned:
                assigned.add(docname)
                doctree = env.get_doctree(docname)
                _walk_doctree(docname, doctree, secnum)

        if env.config.numfig:
            _walk_doc(env.config.master_doc, tuple())
            for docname, fignums in env.toc_fignumbers.items():
                if fignums != old_fignumbers.get(docname):
                    rewrite_needed.append(docname)

        return rewrite_needed


def setup(app: Sphinx) -> Dict[str, Any]:
    app.add_env_collector(TocTreeCollector)

    return {
        'version': 'builtin',
        'parallel_read_safe': True,
        'parallel_write_safe': True,
    }<|MERGE_RESOLUTION|>--- conflicted
+++ resolved
@@ -8,12 +8,7 @@
     :license: BSD, see LICENSE for details.
 """
 
-<<<<<<< HEAD
-from typing import Any, Dict, List, Set, Tuple, Type, TypeVar
-from typing import cast
-=======
-from typing import Any, Dict, List, Set, Tuple, TypeVar, cast
->>>>>>> 64fb1e56
+from typing import Any, Dict, List, Set, Tuple, Type, TypeVar, cast
 
 from docutils import nodes
 from docutils.nodes import Element, Node
