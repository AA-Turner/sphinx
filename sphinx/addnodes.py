"""
    sphinx.addnodes
    ~~~~~~~~~~~~~~~

    Additional docutils nodes.

    :copyright: Copyright 2007-2020 by the Sphinx team, see AUTHORS.
    :license: BSD, see LICENSE for details.
"""

from typing import Any, Dict, List, Sequence
from typing import TYPE_CHECKING

from docutils import nodes
from docutils.nodes import Element

<<<<<<< HEAD
if TYPE_CHECKING:
=======
from sphinx.deprecation import RemovedInSphinx40Warning
from sphinx.util import docutils

if False:
    # For type annotation
>>>>>>> 1a31a7ca
    from sphinx.application import Sphinx


class document(nodes.document):
    """The document root element patched by Sphinx.

    This fixes that document.set_id() does not support a node having multiple node Ids.
    see https://sourceforge.net/p/docutils/patches/167/

    .. important:: This is only for Sphinx internal use.  Please don't use this
                   in your extensions.  It will be removed without deprecation period.
    """

    def set_id(self, node: Element, msgnode: Element = None,
               suggested_prefix: str = '') -> str:
        if docutils.__version_info__ >= (0, 16):
            ret = super().set_id(node, msgnode, suggested_prefix)  # type: ignore
        else:
            ret = super().set_id(node, msgnode)

        if docutils.__version_info__ < (0, 17):
            # register other node IDs forcedly
            for node_id in node['ids']:
                if node_id not in self.ids:
                    self.ids[node_id] = node

        return ret


class translatable(nodes.Node):
    """Node which supports translation.

    The translation goes forward with following steps:

    1. Preserve original translatable messages
    2. Apply translated messages from message catalog
    3. Extract preserved messages (for gettext builder)

    The translatable nodes MUST preserve original messages.
    And these messages should not be overridden at applying step.
    Because they are used at final step; extraction.
    """

    def preserve_original_messages(self) -> None:
        """Preserve original translatable messages."""
        raise NotImplementedError

    def apply_translated_message(self, original_message: str, translated_message: str) -> None:
        """Apply translated message."""
        raise NotImplementedError

    def extract_original_messages(self) -> Sequence[str]:
        """Extract translation messages.

        :returns: list of extracted messages or messages generator
        """
        raise NotImplementedError


class not_smartquotable:
    """A node which does not support smart-quotes."""
    support_smartquotes = False


class toctree(nodes.General, nodes.Element, translatable):
    """Node for inserting a "TOC tree"."""

    def preserve_original_messages(self) -> None:
        # toctree entries
        rawentries = self.setdefault('rawentries', [])
        for title, docname in self['entries']:
            if title:
                rawentries.append(title)

        # :caption: option
        if self.get('caption'):
            self['rawcaption'] = self['caption']

    def apply_translated_message(self, original_message: str, translated_message: str) -> None:
        # toctree entries
        for i, (title, docname) in enumerate(self['entries']):
            if title == original_message:
                self['entries'][i] = (translated_message, docname)

        # :caption: option
        if self.get('rawcaption') == original_message:
            self['caption'] = translated_message

    def extract_original_messages(self) -> List[str]:
        messages = []  # type: List[str]

        # toctree entries
        messages.extend(self.get('rawentries', []))

        # :caption: option
        if 'rawcaption' in self:
            messages.append(self['rawcaption'])
        return messages


# domain-specific object descriptions (class, function etc.)

class desc(nodes.Admonition, nodes.Element):
    """Node for object descriptions.

    This node is similar to a "definition list" with one definition.  It
    contains one or more ``desc_signature`` and a ``desc_content``.
    """


class desc_signature(nodes.Part, nodes.Inline, nodes.TextElement):
    """Node for object signatures.

    The "term" part of the custom Sphinx definition list.

    As default the signature is a single line signature,
    but set ``is_multiline = True`` to describe a multi-line signature.
    In that case all child nodes must be ``desc_signature_line`` nodes.
    """

    @property
    def child_text_separator(self):
        if self.get('is_multiline'):
            return ' '
        else:
            return super().child_text_separator


class desc_signature_line(nodes.Part, nodes.Inline, nodes.FixedTextElement):
    """Node for a line in a multi-line object signatures.

    It should only be used in a ``desc_signature`` with ``is_multiline`` set.
    Set ``add_permalink = True`` for the line that should get the permalink.
    """
    sphinx_line_type = ''


# nodes to use within a desc_signature or desc_signature_line

class desc_addname(nodes.Part, nodes.Inline, nodes.FixedTextElement):
    """Node for additional name parts (module name, class name)."""


# compatibility alias
desc_classname = desc_addname


class desc_type(nodes.Part, nodes.Inline, nodes.FixedTextElement):
    """Node for return types or object type names."""


class desc_returns(desc_type):
    """Node for a "returns" annotation (a la -> in Python)."""
    def astext(self) -> str:
        return ' -> ' + super().astext()


class desc_name(nodes.Part, nodes.Inline, nodes.FixedTextElement):
    """Node for the main object name."""


class desc_parameterlist(nodes.Part, nodes.Inline, nodes.FixedTextElement):
    """Node for a general parameter list."""
    child_text_separator = ', '

    def astext(self):
        return '({})'.format(super().astext())


class desc_parameter(nodes.Part, nodes.Inline, nodes.FixedTextElement):
    """Node for a single parameter."""


class desc_optional(nodes.Part, nodes.Inline, nodes.FixedTextElement):
    """Node for marking optional parts of the parameter list."""
    child_text_separator = ', '

    def astext(self) -> str:
        return '[' + super().astext() + ']'


class desc_annotation(nodes.Part, nodes.Inline, nodes.FixedTextElement):
    """Node for signature annotations (not Python 3-style annotations)."""


class desc_content(nodes.General, nodes.Element):
    """Node for object description content.

    This is the "definition" part of the custom Sphinx definition list.
    """


class desc_sig_element(nodes.inline):
    """Common parent class of nodes for inline text of a signature."""
    classes = []  # type: List[str]

    def __init__(self, rawsource: str = '', text: str = '',
                 *children: Element, **attributes: Any) -> None:
        super().__init__(rawsource, text, *children, **attributes)
        self['classes'].extend(self.classes)


class desc_sig_name(desc_sig_element):
    """Node for a name in a signature."""
    classes = ["n"]


class desc_sig_operator(desc_sig_element):
    """Node for an operator in a signature."""
    classes = ["o"]


class desc_sig_punctuation(desc_sig_element):
    """Node for a punctuation in a signature."""
    classes = ["p"]


# new admonition-like constructs

class versionmodified(nodes.Admonition, nodes.TextElement):
    """Node for version change entries.

    Currently used for "versionadded", "versionchanged" and "deprecated"
    directives.
    """


class seealso(nodes.Admonition, nodes.Element):
    """Custom "see also" admonition."""


class productionlist(nodes.Admonition, nodes.Element):
    """Node for grammar production lists.

    Contains ``production`` nodes.
    """


class production(nodes.Part, nodes.Inline, nodes.FixedTextElement):
    """Node for a single grammar production rule."""


# other directive-level nodes

class index(nodes.Invisible, nodes.Inline, nodes.TextElement):
    """Node for index entries.

    This node is created by the ``index`` directive and has one attribute,
    ``entries``.  Its value is a list of 5-tuples of ``(entrytype, entryname,
    target, ignored, key)``.

    *entrytype* is one of "single", "pair", "double", "triple".

    *key* is categorization characters (usually a single character) for
    general index page. For the details of this, please see also:
    :rst:dir:`glossary` and issue #2320.
    """


class centered(nodes.Part, nodes.TextElement):
    """Deprecated."""


class acks(nodes.Element):
    """Special node for "acks" lists."""


class hlist(nodes.Element):
    """Node for "horizontal lists", i.e. lists that should be compressed to
    take up less vertical space.
    """


class hlistcol(nodes.Element):
    """Node for one column in a horizontal list."""


class compact_paragraph(nodes.paragraph):
    """Node for a compact paragraph (which never makes a <p> node)."""


class glossary(nodes.Element):
    """Node to insert a glossary."""


class only(nodes.Element):
    """Node for "only" directives (conditional inclusion based on tags)."""


# meta-information nodes

class start_of_file(nodes.Element):
    """Node to mark start of a new file, used in the LaTeX builder only."""


class highlightlang(nodes.Element):
    """Inserted to set the highlight language and line number options for
    subsequent code blocks.
    """


class tabular_col_spec(nodes.Element):
    """Node for specifying tabular columns, used for LaTeX output."""


class meta(nodes.Special, nodes.PreBibliographic, nodes.Element):
    """Node for meta directive -- same as docutils' standard meta node,
    but pickleable.
    """
    rawcontent = None


# inline nodes

class pending_xref(nodes.Inline, nodes.Element):
    """Node for cross-references that cannot be resolved without complete
    information about all documents.

    These nodes are resolved before writing output, in
    BuildEnvironment.resolve_references.
    """


class number_reference(nodes.reference):
    """Node for number references, similar to pending_xref."""


class download_reference(nodes.reference):
    """Node for download references, similar to pending_xref."""


class literal_emphasis(nodes.emphasis, not_smartquotable):
    """Node that behaves like `emphasis`, but further text processors are not
    applied (e.g. smartypants for HTML output).
    """


class literal_strong(nodes.strong, not_smartquotable):
    """Node that behaves like `strong`, but further text processors are not
    applied (e.g. smartypants for HTML output).
    """


class manpage(nodes.Inline, nodes.FixedTextElement):
    """Node for references to manpages."""


def setup(app: "Sphinx") -> Dict[str, Any]:
    app.add_node(toctree)
    app.add_node(desc)
    app.add_node(desc_signature)
    app.add_node(desc_signature_line)
    app.add_node(desc_addname)
    app.add_node(desc_type)
    app.add_node(desc_returns)
    app.add_node(desc_name)
    app.add_node(desc_parameterlist)
    app.add_node(desc_parameter)
    app.add_node(desc_optional)
    app.add_node(desc_annotation)
    app.add_node(desc_content)
    app.add_node(desc_sig_name)
    app.add_node(desc_sig_operator)
    app.add_node(desc_sig_punctuation)
    app.add_node(versionmodified)
    app.add_node(seealso)
    app.add_node(productionlist)
    app.add_node(production)
    app.add_node(index)
    app.add_node(centered)
    app.add_node(acks)
    app.add_node(hlist)
    app.add_node(hlistcol)
    app.add_node(compact_paragraph)
    app.add_node(glossary)
    app.add_node(only)
    app.add_node(start_of_file)
    app.add_node(highlightlang)
    app.add_node(tabular_col_spec)
    app.add_node(meta)
    app.add_node(pending_xref)
    app.add_node(number_reference)
    app.add_node(download_reference)
    app.add_node(literal_emphasis)
    app.add_node(literal_strong)
    app.add_node(manpage)

    return {
        'version': 'builtin',
        'parallel_read_safe': True,
        'parallel_write_safe': True,
    }<|MERGE_RESOLUTION|>--- conflicted
+++ resolved
@@ -14,15 +14,9 @@
 from docutils import nodes
 from docutils.nodes import Element
 
-<<<<<<< HEAD
+from sphinx.util import docutils
+
 if TYPE_CHECKING:
-=======
-from sphinx.deprecation import RemovedInSphinx40Warning
-from sphinx.util import docutils
-
-if False:
-    # For type annotation
->>>>>>> 1a31a7ca
     from sphinx.application import Sphinx
 
 
