--- conflicted
+++ resolved
@@ -60,11 +60,8 @@
         modindex_common_prefix = ([], 'html'),
         rst_epilog = (None, 'env'),
         trim_doctest_flags = (True, 'env'),
-<<<<<<< HEAD
         default_domain = ('py', 'env'),
-=======
         needs_sphinx = (None, None),
->>>>>>> 5a9a4546
 
         # HTML options
         html_theme = ('default', 'html'),
