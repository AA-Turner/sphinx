--- conflicted
+++ resolved
@@ -2182,12 +2182,8 @@
             raise nodes.SkipNode
 
     def depart_literal_block(self, node):
-<<<<<<< HEAD
-        # type: (nodes.Node) -> None
-        self.body.append('\n\\end{alltt}\n')
-=======
+        # type: (nodes.Node) -> None
         self.body.append('\n\\end{sphinxalltt}\n')
->>>>>>> cf3fd3a4
         self.in_parsed_literal -= 1
     visit_doctest_block = visit_literal_block
     depart_doctest_block = depart_literal_block
