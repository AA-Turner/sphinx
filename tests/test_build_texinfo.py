--- conflicted
+++ resolved
@@ -12,22 +12,15 @@
 import re
 import subprocess
 from subprocess import CalledProcessError, PIPE
+from unittest.mock import Mock
 
 import pytest
-<<<<<<< HEAD
 from test_build_html import ENV_WARNINGS
 
 from sphinx.builders.texinfo import default_texinfo_documents
 from sphinx.config import Config
 from sphinx.testing.util import strip_escseq
-=======
-from mock import Mock
-from six import PY3
-from test_build_html import ENV_WARNINGS
-
-from sphinx.testing.util import remove_unicode_literals, strip_escseq
 from sphinx.util.docutils import new_document
->>>>>>> ba7b7b36
 from sphinx.writers.texinfo import TexinfoTranslator
 
 
@@ -94,7 +87,6 @@
             'This is a multiline citation\n') in output
 
 
-<<<<<<< HEAD
 def test_default_texinfo_documents():
     config = Config({'project': 'STASI™ Documentation',
                      'author': "Wolfgang Schäuble & G'Beckstein"})
@@ -103,7 +95,8 @@
                  "Wolfgang Schäuble & G'Beckstein", 'stasi',
                  'One line description of project', 'Miscellaneous')]
     assert default_texinfo_documents(config) == expected
-=======
+
+
 @pytest.mark.sphinx('texinfo')
 def test_texinfo_escape_id(app, status, warning):
     settings = Mock(title='',
@@ -118,5 +111,4 @@
     assert translator.escape_id('Hello:world') == 'Hello world'
     assert translator.escape_id('Hello(world)') == 'Hello world'
     assert translator.escape_id('Hello world.') == 'Hello world'
-    assert translator.escape_id('.') == '.'
->>>>>>> ba7b7b36
+    assert translator.escape_id('.') == '.'